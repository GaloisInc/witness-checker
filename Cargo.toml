--- conflicted
+++ resolved
@@ -12,17 +12,12 @@
 libsnark = ["zkinterface", "zkinterface-libsnark"]
 
 [dependencies]
-<<<<<<< HEAD
 scale_isa = { optional = true, path = "../dialogue/scale_isa" }
 zkinterface = { optional = true, version = "1.1.2" }
 zkinterface-libsnark = { optional = true, version = "1.1.2" }
 bumpalo = "3.4"
 colored = "1.9.3"
-=======
-scale_isa = { path = "../dialogue/scale_isa" }
-bumpalo = "3.4"
 serde = { version = "1", features = ["derive"] }
 serde_cbor = "0.10"
 serde_json = "1"
-serde_yaml = "0.8"
->>>>>>> 929882cf
+serde_yaml = "0.8"