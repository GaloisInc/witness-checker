--- conflicted
+++ resolved
@@ -4,12 +4,8 @@
 use std::ops::{Deref, DerefMut};
 use num_traits::Zero;
 use crate::eval::Evaluator;
-<<<<<<< HEAD
-use crate::ir::circuit::{Circuit, Wire, Ty, TyKind, CellResetGuard};
+use crate::ir::circuit::{CircuitTrait, CircuitExt, DynCircuit, Wire, Ty, TyKind, CellResetGuard};
 use crate::micro_ram::types::{Label};
-=======
-use crate::ir::circuit::{CircuitTrait, CircuitExt, DynCircuit, Wire, Ty, TyKind, CellResetGuard};
->>>>>>> 792a5a81
 
 
 pub struct Builder<'a> {
@@ -508,8 +504,8 @@
 // Cast u64 to Label.
 impl<'a> Cast<'a, Label> for u64 {
     fn cast(bld: &Builder<'a>, x: Wire<'a>) -> Wire<'a> {
-        let ty = <Label as Flatten>::wire_type(bld.c);
-        bld.c.cast(x, ty) // bld.c.ty(TyKind::U64))
+        let ty = <Label as Flatten>::wire_type(bld.circuit());
+        bld.c.cast(x, ty)
     }
 }
 
