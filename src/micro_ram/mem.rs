//! Memory consistency check.
//!
//! This includes setting up initial memory, adding `MemPort`s for each cycle, sorting, and
//! checking the sorted list.
use std::convert::TryFrom;
use std::iter;
use log::*;
<<<<<<< HEAD
use crate::ir::typed::{TWire, Builder, Flatten};
use crate::micro_ram::context::Context;
use crate::micro_ram::types::{
    MemPort, MemOpKind, PackedMemPort, Advice, Label, MemSegment, MEM_PORT_PRELOAD_CYCLE,
    MEM_PORT_UNUSED_CYCLE,
=======
use crate::gadget::bit_pack;
use crate::ir::typed::{TWire, TSecretHandle, Builder, Flatten};
use crate::micro_ram::context::Context;
use crate::micro_ram::types::{
    MemPort, MemOpKind, MemOpWidth, PackedMemPort, Advice, MemSegment, ByteOffset, WordAddr,
    MEM_PORT_PRELOAD_CYCLE, MEM_PORT_UNUSED_CYCLE, WORD_BYTES,
>>>>>>> cd94bbe8
};
use crate::mode::if_mode::{AnyTainted, IfMode, is_mode};
use crate::mode::{tainted};
use crate::sort;

pub struct Memory<'a> {
    prover: bool,
    ports: Vec<TWire<'a, MemPort>>,
}

impl<'a> Memory<'a> {
    pub fn new(prover: bool) -> Memory<'a> {
        Memory {
            prover,
            ports: Vec::new(),
        }
    }

    pub fn init_segment(&mut self, b: &Builder<'a>, seg: &MemSegment) {
        self.ports.reserve(seg.len as usize);

        for i in 0 .. seg.len {
            // Initial memory values are given in terms of words, not bytes.
            let waddr = seg.start + i;


            // Most of the MemPort is public.  Only the value and taint are secret, if `seg.secret` is set.
            let mut mp = b.lit(MemPort {
                cycle: MEM_PORT_PRELOAD_CYCLE,
                addr: waddr * MemOpWidth::WORD.bytes() as u64,
                // Dummy value for now.  We fill in this field differently depending on `prover`
                // and `seg.secret`.
                value: 0,
                op: MemOpKind::Write,
<<<<<<< HEAD
                tainted: IfMode::new(|pf| 0),
=======
                width: MemOpWidth::WORD,
>>>>>>> cd94bbe8
            });

            // Get the value of the word at index `i`.  `data` is implicitly zero-padded out to
            // `seg.len`, to support `.bss`-style zero-initialized segments.  For secret segments
            // in verifier mode, `seg.data` is always empty, so the `value` is zero (but unused).
            let value = seg.data.get(i as usize).cloned().unwrap_or(0);
            if seg.secret {
                mp.value = b.secret_init(|| value);
            } else {
                mp.value = b.lit(value);
            }

            mp.tainted = {
                let t: IfMode<_, Label> = IfMode::new(|pf| {
                    seg.tainted.as_ref().unwrap(&pf).get(i as usize).cloned().unwrap_or(0)
                });
                if seg.secret {
                    if self.verifier {
                        b.secret(None)
                    } else {
                        b.secret(Some(t))
                    }
                } else {
                    b.lit(t)
                }
            };

            self.ports.push(mp);
        }
    }

    pub fn add_cycles<'b>(
        &mut self,
        cx: &Context<'a>,
        b: &Builder<'a>,
        len: usize,
        sparsity: usize,
    ) -> CyclePorts<'a> {
        self.add_cycles_irregular(cx, b, len, (0 .. len).step_by(sparsity))
    }

    pub fn add_cycles_irregular<'b>(
        &mut self,
        cx: &Context<'a>,
        b: &Builder<'a>,
        len: usize,
        idxs: impl IntoIterator<Item = usize>,
    ) -> CyclePorts<'a> {
        let mut cp = CyclePorts {
            port_starts: idxs.into_iter().chain(iter::once(len))
                .map(|i| u32::try_from(i).unwrap()).collect(),
            ports: Vec::new(),
        };
        assert!((1 .. cp.port_starts.len()).all(|i| cp.port_starts[i - 1] < cp.port_starts[i]));

        let num_ports = cp.port_starts.len() - 1;
        cp.ports.reserve(num_ports);
        for i in 0 .. num_ports {
<<<<<<< HEAD
            // Find the `MemOp` advice in this block (if any) and build the mem port.
            let mut mp = None;
            let mut found_j = None;
            for j in i * sparsity .. (i + 1) * sparsity {
                let (advs, cycle) = get_advice(j);
                for adv in advs {
                    if let Advice::MemOp { addr, value, op, tainted } = *adv {
                        if let Some(found_j) = found_j {
                            panic!(
                                "multiple mem ports in block {}: cycle {}, cycle {}",
                                i, found_j, j,
                            );
                        }
                        found_j = Some(j);
                        mp = Some(MemPort { cycle, addr, value, op, tainted });
                    }
                }
            }

            let mp = mp.unwrap_or_else(|| MemPort {
=======
            let (mp, mp_secret) = b.secret_default(MemPort {
>>>>>>> cd94bbe8
                cycle: MEM_PORT_UNUSED_CYCLE,
                // We want all in-use `MemPort`s to be distinct, since it simplifies checking the
                // correspondence between `MemPort`s and steps.  We make unused ports distinct too,
                // so we can just check that all ports are distinct.
                addr: (self.ports.len() + i) as u64 * MemOpWidth::WORD.bytes() as u64,
                value: 0,
                op: MemOpKind::Write,
<<<<<<< HEAD
                tainted: IfMode::new(|fp| 0),
=======
                width: MemOpWidth::WORD,
>>>>>>> cd94bbe8
            });
            let (user, user_secret) = b.secret_default(0);
            cp.ports.push(SparseMemPort {
                mp, mp_secret,
                user, user_secret,
                is_set: false,
            });
        }

        cp.assert_valid(cx, b);
        self.ports.extend(cp.ports.iter().map(|smp| smp.mp));
        cp
    }

    /// Assert that this set of memory operations is internally consistent.
    ///
    /// This takes `self` by value to prevent adding more `MemPort`s after the consistency check.
    pub fn assert_consistent(self, cx: &Context<'a>, b: &Builder<'a>) {
        // Sort the memory ports by addres and then by cycle.  Most of the ordering logic is
        // handled by the `typed::Lt` impl for `PackedMemPort`.
        let sorted_ports = {
            let _g = b.scoped_label("sort mem");
            let mut packed_ports = self.ports.iter().map(|&mp| {
                PackedMemPort::from_unpacked(&b, mp)
            }).collect::<Vec<_>>();
            // Using `lt` instead of `le` for the comparison here means the sortedness check will
            // also ensure that every `MemPort` is distinct.
            let sorted = sort::sort(&b, &mut packed_ports, &mut |&x, &y| b.lt(x, y));
            wire_assert!(&cx, sorted, "memory op sorting failed");
            packed_ports.iter().map(|pmp| pmp.unpack(&b)).collect::<Vec<_>>()
        };

        // Debug logging, showing the state before and after sorting.
        trace!("mem ops:");
        for (i, port) in self.ports.iter().enumerate() {
            trace!(
                "mem op {:3}: op{}, {:x}, value {}, cycle {}",
                i, cx.eval(port.op.repr), cx.eval(port.addr), cx.eval(port.value),
                cx.eval(port.cycle),
            );
        }
        trace!("sorted mem ops:");
        for (i, port) in sorted_ports.iter().enumerate() {
            trace!(
                "mem op {:3}: op{}, {:x}, value {}, cycle {}",
                i, cx.eval(port.op.repr), cx.eval(port.addr), cx.eval(port.value),
                cx.eval(port.cycle),
            );
        }

        // Run the consistency check.
        // The first port has no previous port.  Supply a dummy port and set `prev_valid = false`.
        if sorted_ports.len() > 0 {
            check_mem(&cx, &b, 0, &sorted_ports[0], b.lit(false), sorted_ports[0]);
        }

        let it = sorted_ports.iter().zip(sorted_ports.iter().skip(1)).enumerate();
        for (i, (prev, &port)) in it {
            let prev_valid = b.eq(word_addr(b, prev.addr), word_addr(b, port.addr));
            check_mem(&cx, &b, i + 1, prev, prev_valid, port);
        }
    }
}

/// A `MemPort` that is potentially shared by several steps.
#[derive(Clone)]
pub struct SparseMemPort<'a> {
    mp: TWire<'a, MemPort>,
    /// Which of the steps actually uses this `MemPort`.  If no step uses it, the value will be out
    /// of range (`>= sparsity`).
    user: TWire<'a, u8>,
    mp_secret: TSecretHandle<'a, MemPort>,
    user_secret: TSecretHandle<'a, u8>,
    is_set: bool,
}

pub struct CyclePorts<'a> {
    /// The initial cycle covered by each port in `ports`.  `ports[i]` handles cycles in the range
    /// `port_starts[i] .. port_starts[i+1]`.  We keep an extra trailing element in `port_starts`
    /// to indicate the length (number of cycles covered) of the last port.
    port_starts: Vec<u32>,
    ports: Vec<SparseMemPort<'a>>,
}

impl<'a> CyclePorts<'a> {
    fn index_to_port(&self, i: u32) -> Option<(usize, u8)> {
        // Find the greatest element with `start <= i`.
        let idx = match self.port_starts.binary_search(&i) {
            // `Ok` means we found an entry whose start is exactly equal to `i`.
            Ok(x) => x,
            // `Err` gives the position where `i` could be inserted to keep the list sorted.  So
            // the element at the previous index is the one we want.
            Err(0) => return None,
            Err(x) => x - 1,
        };
        let user = u8::try_from(i - self.port_starts[idx]).ok()?;
        Some((idx, user))
    }

    fn port_len(&self, idx: usize) -> u8 {
        let len = self.port_starts[idx + 1] - self.port_starts[idx];
        u8::try_from(len)
            .unwrap_or_else(|_| panic!("port index {} out of range for CyclePorts", idx))
    }

    /// Get the `MemPort` used by step `i`.  Returns `MemPort::default()` if step `i` does not have
    /// a `MemPort` assigned to it.
    pub fn get(&self, b: &Builder<'a>, i: usize) -> TWire<'a, MemPort> {
        let (idx, user) = match self.index_to_port(u32::try_from(i).unwrap()) {
            Some(x) => x,
            // `None` means no port covers step `i`.
            None => return b.lit(MemPort {
                cycle: MEM_PORT_UNUSED_CYCLE,
                .. MemPort::default()
            }),
        };

        if self.port_len(idx) == 1 {
            // Avoid an extra mux when sparsity is disabled.
            return self.ports[idx].mp;
        }

        let smp = &self.ports[idx];
        b.mux(
            b.eq(smp.user, b.lit(user as u8)),
            smp.mp,
            b.lit(MemPort {
                cycle: MEM_PORT_UNUSED_CYCLE,
                .. MemPort::default()
            }),
        )
    }

    /// Initialize the `MemPort` for `i` with the values in `port`.  `i` is the index of a cycle,
    /// not a port, so it can range up to `self.ports.len() * self.sparsity` (the number of cycles
    /// covered by this `CyclePorts`), not just `self.ports.len()` (the number of actual ports).
    pub fn set_port(&mut self, b: &Builder<'a>, i: usize, port: MemPort) {
        let (idx, user) = self.index_to_port(u32::try_from(i).unwrap())
            .unwrap_or_else(|| panic!("no memory port is available for index {}", i));
        let smp = &mut self.ports[idx];
        assert!(!smp.is_set, "multiple mem ops require sparse mem port {}", idx);
        smp.mp_secret.set(b, port);
        smp.user_secret.set(b, user);
        smp.is_set = true;
    }

    pub fn iter<'b>(&'b self) -> impl Iterator<Item = SparseMemPort<'a>> + 'b {
        self.ports.iter().cloned()
    }

    /// Perform validity checks, as described in `docs/memory_sparsity.md`.
    fn assert_valid(&self, cx: &Context<'a>, b: &Builder<'a>) {
        for (i, smp) in self.ports.iter().enumerate() {
            let block_size = self.port_len(i);
            let user = smp.user;
            let ok = if block_size == 1 {
                b.eq(user, b.lit(0))
            } else {
                b.lt(user, b.lit(block_size))
            };
            wire_assert!(
                cx, ok,
                "block {} user index {} is out of range (expected < {})",
                i, cx.eval(user), block_size,
            );
        }
    }
}


/// Get the "misalignment" of an address, equal to `addr % width.bytes()`.  The result is zero for
/// well-aligned addresses.
fn addr_misalignment<'a>(
    cx: &Context<'a>,
    b: &Builder<'a>,
<<<<<<< HEAD
    port: &TWire<'a, MemPort>,
) {
    let _g = b.scoped_label("check_first_mem");
    // If the first memory port is active, then it must not be a read, since there are no previous
    // writes to read from.
    let active = b.ne(port.cycle, b.lit(MEM_PORT_UNUSED_CYCLE));
    // Skip this check if we're running in tainted mode.
    if !is_mode::<AnyTainted>() {
        wire_bug_if!(
            cx, b.mux(active, b.eq(port.op, b.lit(MemOpKind::Read)), b.lit(false)),
            "uninit read from {:x} on cycle {}",
            cx.eval(port.addr), cx.eval(port.cycle),
        );
    }
=======
    addr: TWire<'a, u64>,
    width: TWire<'a, MemOpWidth>,
) -> TWire<'a, ByteOffset> {
    let mut offset = b.lit(ByteOffset::new(0));
    for lit_width in MemOpWidth::iter() {
        let cond = b.eq(width, b.lit(lit_width));
        let new_offset = TWire::<ByteOffset>::new(b.circuit().cast(
            bit_pack::extract_bits(b.circuit(), addr.repr, 0, lit_width.log_bytes() as u16),
            ByteOffset::wire_type(b.circuit()),
        ));
        offset = b.mux(cond, new_offset, offset);
    }
    offset
>>>>>>> cd94bbe8
}

fn check_mem<'a>(
    cx: &Context<'a>,
    b: &Builder<'a>,
    index: usize,
    prev: &TWire<'a, MemPort>,
    prev_valid: TWire<'a, bool>,
    port: TWire<'a, MemPort>,
) {
    let _g = b.scoped_label(format_args!("check_mem/index {}", index));
    let active = b.ne(port.cycle, b.lit(MEM_PORT_UNUSED_CYCLE));

    // Alignment: `addr` must be a multiple of `width.bytes()`.
    let misalign = addr_misalignment(cx, b, port.addr, port.width);
    wire_assert!(
        cx, b.eq(misalign, b.lit(ByteOffset::new(0))),
        "unaligned access of {:x} with width {:?} on cycle {}",
        cx.eval(port.addr), cx.eval(port.width), cx.eval(port.cycle),
    );

    let is_read = b.eq(port.op, b.lit(MemOpKind::Read));
    let is_write = b.eq(port.op, b.lit(MemOpKind::Write));
    let is_poison = b.eq(port.op, b.lit(MemOpKind::Poison));

    cx.when(b, prev_valid, |cx| {
        cx.when(b, b.eq(prev.op, b.lit(MemOpKind::Poison)), |cx| {
            // Poison -> Poison is invalid.
            wire_assert!(
                cx, b.not(is_poison),
                "double poison of address {:x} on cycle {}",
                cx.eval(port.addr), cx.eval(port.cycle),
            );

            // Poison -> Read/Write is a bug.
            wire_bug_if!(
                cx, b.not(is_poison),
                "access of poisoned address {:x} on cycle {}",
                cx.eval(port.addr), cx.eval(port.cycle),
            );
        });
    });

<<<<<<< HEAD
        // A Read must have the same value as the previous Read/Write.  (Write and Poison values
        // are unconstrained.)
        cx.when(b, b.eq(port2.op, b.lit(MemOpKind::Read)), |cx| {
            wire_assert!(
                cx, b.eq(port1.value, port2.value),
                "read from {:x} on cycle {} produced {} (expected {})",
                cx.eval(port2.addr), cx.eval(port2.cycle),
                cx.eval(port2.value), cx.eval(port1.value),
            );

            tainted::check_memports(cx, b, port1, port2);
        });
=======
    // When there is no previous op for this address (`!prev_valid`), we set `prev_value =
    // port.value`, so all the `value` equality checks below will pass.  This means uninitialized
    // reads will succeed, but the prover can provide arbitrary data for any uninitialized bytes.
    let prev_value = b.mux(prev_valid, prev.value, port.value);

    cx.when(b, b.and(is_read, active), |cx| {
        // Reads must produce the same value as the previous operation.
        wire_assert!(
            cx, b.eq(port.value, prev_value),
            "read from {:x} on cycle {} produced {} (expected {})",
            cx.eval(port.addr), cx.eval(port.cycle),
            cx.eval(port.value), cx.eval(prev_value),
        );
>>>>>>> cd94bbe8
    });

    cx.when(b, b.or(is_write, is_poison), |cx| {
        // Writes (and poison) may only modify the bytes identified by the `addr` offset and the
        // `width`.
        let mut mostly_eq_acc = b.lit(false);
        for w in MemOpWidth::iter() {
            let mostly_eq = compare_except_bytes_at_offset(
                b,
                port.value,
                prev_value,
                port.addr,
                w,
            );
            mostly_eq_acc = b.mux(
                b.eq(port.width, b.lit(w)),
                mostly_eq,
                mostly_eq_acc,
            );
        }
        wire_assert!(
            cx, mostly_eq_acc,
            "{:?} to {:x} on cycle {} modified outside width {:?}: 0x{:x} != 0x{:x}",
            cx.eval(port.op), cx.eval(port.addr), cx.eval(port.cycle), cx.eval(port.width),
            cx.eval(port.value), cx.eval(prev_value),
        );
    });
}


/// Extract `width` bytes from `value`, starting at the offset indicated by the low bits of `addr`.
/// The result is zero-extended to 64 bits.
pub fn extract_bytes_at_offset<'a>(
    b: &Builder<'a>,
    value: TWire<'a, u64>,
    addr: TWire<'a, u64>,
    width: MemOpWidth,
) -> TWire<'a, u64> {
    // Hard to write this as a function without const generics
    macro_rules! go {
        ($T:ty, $divisor:expr) => {{
            let value_parts = bit_pack::split_bits::<[$T; WORD_BYTES / $divisor]>(b, value.repr);
            let offset = bit_pack::extract_low::<ByteOffset>(b, addr.repr);
            // The `* d` multiply means that if `offset` is `i * d`, then `result` is
            // `value_parts[i]`.  If `offset` is not a multiple of `d`, then we return an arbitrary
            // value, on the assumption that the memory consistency alignment check will fail later
            // on.
            let result = b.index(&*value_parts, offset, |b, idx| {
                b.lit(ByteOffset::new(idx as u8 * $divisor))
            });
            b.cast(result)
        }};
    }

    match width {
        MemOpWidth::W1 => go!(u8, 1),
        MemOpWidth::W2 => go!(u16, 2),
        MemOpWidth::W4 => go!(u32, 4),
        MemOpWidth::W8 => value,
    }
}

/// Extract the low `width` bytes of `value`, zero-extended to 64 bits.
pub fn extract_low_bytes<'a>(
    b: &Builder<'a>,
    value: TWire<'a, u64>,
    width: MemOpWidth,
) -> TWire<'a, u64> {
    // Hard to write this as a function without const generics
    macro_rules! go {
        ($T:ty) => {{
            let low = bit_pack::extract_low::<$T>(b, value.repr);
            b.cast(low)
        }};
    }

    match width {
        MemOpWidth::W1 => go!(u8),
        MemOpWidth::W2 => go!(u16),
        MemOpWidth::W4 => go!(u32),
        MemOpWidth::W8 => value,
    }
}

/// Compare `value1` and `value2` for equality, except the bytes identified by `addr` and `width`
/// may vary.
pub fn compare_except_bytes_at_offset<'a>(
    b: &Builder<'a>,
    value1: TWire<'a, u64>,
    value2: TWire<'a, u64>,
    addr: TWire<'a, u64>,
    width: MemOpWidth,
) -> TWire<'a, bool> {
    // Hard to write this as a function without const generics
    macro_rules! go {
        ($T:ty, $divisor:expr) => {{
            let value1_parts = bit_pack::split_bits::<[$T; WORD_BYTES / $divisor]>(b, value1.repr);
            let value2_parts = bit_pack::split_bits::<[$T; WORD_BYTES / $divisor]>(b, value2.repr);
            let offset = bit_pack::extract_low::<ByteOffset>(b, addr.repr);
            let mut acc = b.lit(true);
            for (idx, (&v1, &v2)) in value1_parts.iter().zip(value2_parts.iter()).enumerate() {
                let ignored = b.eq(offset, b.lit(ByteOffset::new(idx as u8 * $divisor)));
                acc = b.and(acc, b.mux(ignored, b.lit(true), b.eq(v1, v2)));
            }
            acc
        }};
    }

    match width {
        MemOpWidth::W1 => go!(u8, 1),
        MemOpWidth::W2 => go!(u16, 2),
        MemOpWidth::W4 => go!(u32, 4),
        MemOpWidth::W8 => b.lit(true),
    }
}

pub fn word_addr<'a>(
    b: &Builder<'a>,
    addr: TWire<'a, u64>,
) -> TWire<'a, WordAddr> {
    let (_offset, waddr) = *bit_pack::split_bits::<(ByteOffset, WordAddr)>(b, addr.repr);
    waddr
}<|MERGE_RESOLUTION|>--- conflicted
+++ resolved
@@ -5,20 +5,12 @@
 use std::convert::TryFrom;
 use std::iter;
 use log::*;
-<<<<<<< HEAD
-use crate::ir::typed::{TWire, Builder, Flatten};
-use crate::micro_ram::context::Context;
-use crate::micro_ram::types::{
-    MemPort, MemOpKind, PackedMemPort, Advice, Label, MemSegment, MEM_PORT_PRELOAD_CYCLE,
-    MEM_PORT_UNUSED_CYCLE,
-=======
 use crate::gadget::bit_pack;
 use crate::ir::typed::{TWire, TSecretHandle, Builder, Flatten};
 use crate::micro_ram::context::Context;
 use crate::micro_ram::types::{
-    MemPort, MemOpKind, MemOpWidth, PackedMemPort, Advice, MemSegment, ByteOffset, WordAddr,
+    MemPort, MemOpKind, MemOpWidth, PackedMemPort, Advice, Label, MemSegment, ByteOffset, WordAddr,
     MEM_PORT_PRELOAD_CYCLE, MEM_PORT_UNUSED_CYCLE, WORD_BYTES,
->>>>>>> cd94bbe8
 };
 use crate::mode::if_mode::{AnyTainted, IfMode, is_mode};
 use crate::mode::{tainted};
@@ -53,11 +45,8 @@
                 // and `seg.secret`.
                 value: 0,
                 op: MemOpKind::Write,
-<<<<<<< HEAD
                 tainted: IfMode::new(|pf| 0),
-=======
                 width: MemOpWidth::WORD,
->>>>>>> cd94bbe8
             });
 
             // Get the value of the word at index `i`.  `data` is implicitly zero-padded out to
@@ -116,30 +105,30 @@
         let num_ports = cp.port_starts.len() - 1;
         cp.ports.reserve(num_ports);
         for i in 0 .. num_ports {
-<<<<<<< HEAD
-            // Find the `MemOp` advice in this block (if any) and build the mem port.
-            let mut mp = None;
-            let mut found_j = None;
-            for j in i * sparsity .. (i + 1) * sparsity {
-                let (advs, cycle) = get_advice(j);
-                for adv in advs {
-                    if let Advice::MemOp { addr, value, op, tainted } = *adv {
-                        if let Some(found_j) = found_j {
-                            panic!(
-                                "multiple mem ports in block {}: cycle {}, cycle {}",
-                                i, found_j, j,
-                            );
-                        }
-                        found_j = Some(j);
-                        mp = Some(MemPort { cycle, addr, value, op, tainted });
-                    }
-                }
-            }
-
-            let mp = mp.unwrap_or_else(|| MemPort {
-=======
+// <<<<<<< HEAD
+//             // Find the `MemOp` advice in this block (if any) and build the mem port.
+//             let mut mp = None;
+//             let mut found_j = None;
+//             for j in i * sparsity .. (i + 1) * sparsity {
+//                 let (advs, cycle) = get_advice(j);
+//                 for adv in advs {
+//                     if let Advice::MemOp { addr, value, op, tainted } = *adv {
+//                         if let Some(found_j) = found_j {
+//                             panic!(
+//                                 "multiple mem ports in block {}: cycle {}, cycle {}",
+//                                 i, found_j, j,
+//                             );
+//                         }
+//                         found_j = Some(j);
+//                         mp = Some(MemPort { cycle, addr, value, op, tainted });
+//                     }
+//                 }
+//             }
+// 
+//             let mp = mp.unwrap_or_else(|| MemPort {
+// =======
             let (mp, mp_secret) = b.secret_default(MemPort {
->>>>>>> cd94bbe8
+// >>>>>>> master
                 cycle: MEM_PORT_UNUSED_CYCLE,
                 // We want all in-use `MemPort`s to be distinct, since it simplifies checking the
                 // correspondence between `MemPort`s and steps.  We make unused ports distinct too,
@@ -147,11 +136,8 @@
                 addr: (self.ports.len() + i) as u64 * MemOpWidth::WORD.bytes() as u64,
                 value: 0,
                 op: MemOpKind::Write,
-<<<<<<< HEAD
                 tainted: IfMode::new(|fp| 0),
-=======
                 width: MemOpWidth::WORD,
->>>>>>> cd94bbe8
             });
             let (user, user_secret) = b.secret_default(0);
             cp.ports.push(SparseMemPort {
@@ -327,22 +313,22 @@
 fn addr_misalignment<'a>(
     cx: &Context<'a>,
     b: &Builder<'a>,
-<<<<<<< HEAD
-    port: &TWire<'a, MemPort>,
-) {
-    let _g = b.scoped_label("check_first_mem");
-    // If the first memory port is active, then it must not be a read, since there are no previous
-    // writes to read from.
-    let active = b.ne(port.cycle, b.lit(MEM_PORT_UNUSED_CYCLE));
-    // Skip this check if we're running in tainted mode.
-    if !is_mode::<AnyTainted>() {
-        wire_bug_if!(
-            cx, b.mux(active, b.eq(port.op, b.lit(MemOpKind::Read)), b.lit(false)),
-            "uninit read from {:x} on cycle {}",
-            cx.eval(port.addr), cx.eval(port.cycle),
-        );
-    }
-=======
+// <<<<<<< HEAD
+//     port: &TWire<'a, MemPort>,
+// ) {
+//     let _g = b.scoped_label("check_first_mem");
+//     // If the first memory port is active, then it must not be a read, since there are no previous
+//     // writes to read from.
+//     let active = b.ne(port.cycle, b.lit(MEM_PORT_UNUSED_CYCLE));
+//     // Skip this check if we're running in tainted mode.
+//     if !is_mode::<AnyTainted>() {
+//         wire_bug_if!(
+//             cx, b.mux(active, b.eq(port.op, b.lit(MemOpKind::Read)), b.lit(false)),
+//             "uninit read from {:x} on cycle {}",
+//             cx.eval(port.addr), cx.eval(port.cycle),
+//         );
+//     }
+// =======
     addr: TWire<'a, u64>,
     width: TWire<'a, MemOpWidth>,
 ) -> TWire<'a, ByteOffset> {
@@ -356,7 +342,6 @@
         offset = b.mux(cond, new_offset, offset);
     }
     offset
->>>>>>> cd94bbe8
 }
 
 fn check_mem<'a>(
@@ -400,20 +385,6 @@
         });
     });
 
-<<<<<<< HEAD
-        // A Read must have the same value as the previous Read/Write.  (Write and Poison values
-        // are unconstrained.)
-        cx.when(b, b.eq(port2.op, b.lit(MemOpKind::Read)), |cx| {
-            wire_assert!(
-                cx, b.eq(port1.value, port2.value),
-                "read from {:x} on cycle {} produced {} (expected {})",
-                cx.eval(port2.addr), cx.eval(port2.cycle),
-                cx.eval(port2.value), cx.eval(port1.value),
-            );
-
-            tainted::check_memports(cx, b, port1, port2);
-        });
-=======
     // When there is no previous op for this address (`!prev_valid`), we set `prev_value =
     // port.value`, so all the `value` equality checks below will pass.  This means uninitialized
     // reads will succeed, but the prover can provide arbitrary data for any uninitialized bytes.
@@ -427,7 +398,8 @@
             cx.eval(port.addr), cx.eval(port.cycle),
             cx.eval(port.value), cx.eval(prev_value),
         );
->>>>>>> cd94bbe8
+
+        tainted::check_memports(cx, b, port1, port2);
     });
 
     cx.when(b, b.or(is_write, is_poison), |cx| {
