use std::collections::HashMap;
use std::fs;
use std::io;
use std::iter;
use std::path::Path;
use bumpalo::Bump;
use clap::{App, Arg, ArgMatches};
use num_traits::One;

use cheesecloth::wire_assert;
use cheesecloth::debug;
use cheesecloth::eval::{self, Evaluator, CachingEvaluator};
use cheesecloth::ir::circuit::{Circuit, CircuitTrait, CircuitExt, DynCircuit, GadgetKindRef};
use cheesecloth::ir::typed::{Builder, TWire};
use cheesecloth::lower::{self, AddPass};
use cheesecloth::micro_ram::context::Context;
use cheesecloth::micro_ram::feature::Feature;
use cheesecloth::micro_ram::fetch::Fetch;
use cheesecloth::micro_ram::mem::Memory;
use cheesecloth::micro_ram::parse::ParseExecution;
use cheesecloth::micro_ram::seg_graph::{SegGraphBuilder, SegGraphItem};
use cheesecloth::micro_ram::trace::SegmentBuilder;
use cheesecloth::micro_ram::types::{RamState, Segment, TraceChunk};


fn parse_args() -> ArgMatches<'static> {
    App::new("witness-checker")
        .about("generate a witness checker circuit for a given MicroRAM execution trace")
        .arg(Arg::with_name("trace")
             .takes_value(true)
             .value_name("TRACE.CBOR")
             .help("MicroRAM execution trace")
             .required(true))
        .arg(Arg::with_name("zkif-out")
             .long("zkif-out")
             .takes_value(true)
             .value_name("DIR/")
             .help("output zkinterface circuit representation in this directory"))
        .arg(Arg::with_name("sieve-ir-out")
             .long("sieve-ir-out")
             .takes_value(true)
             .value_name("DIR/")
             .help("output SIEVE IR circuit representation in this directory"))
        .arg(Arg::with_name("validate-only")
             .long("validate-only")
             .help("check only that the trace is valid; don't require it to demonstrate a bug"))
        .arg(Arg::with_name("expect-zero")
             .long("expect-zero")
             .help("check that r0 == 0 in the final state"))
        .arg(Arg::with_name("stats")
             .long("stats")
             .help("print info about the size of the circuit"))
        .arg(Arg::with_name("check-steps")
             .long("check-steps")
             .takes_value(true)
             .value_name("1")
             .help("check state against the trace every D steps"))
        .arg(Arg::with_name("verifier-mode")
             .long("verifier-mode")
             .help("run in verifier mode, constructing the circuit but not the secret witness"))
        .arg(Arg::with_name("sieve-ir-dedup")
             .long("sieve-ir-dedup")
             .help("in SIEVE IR mode, deduplicate gates produced by the backend"))
        .after_help("With no output options, prints the result of evaluating the circuit.")
        .get_matches()
}


fn check_first<'a>(
    cx: &Context<'a>,
    b: &Builder<'a>,
    s: &TWire<'a, RamState>,
) {
    let _g = b.scoped_label("check_first");
    let pc = s.pc;
    wire_assert!(
        cx, b.eq(pc, b.lit(0)),
        "initial pc is {} (expected {})",
        cx.eval(pc), 0,
    );
    for (i, &r) in s.regs.iter().enumerate().skip(1) {
        wire_assert!(
            cx, b.eq(r, b.lit(0)),
            "initial r{} has value {} (expected {})",
            i, cx.eval(r), 0,
        );
    }
}

fn check_last<'a>(
    cx: &Context<'a>,
    b: &Builder<'a>,
    s: &TWire<'a, RamState>,
    expect_zero: bool,
) {
    let _g = b.scoped_label("check_last");
    let r0 = s.regs[0];
    if expect_zero {
        wire_assert!(
            cx, b.eq(r0, b.lit(0)),
            "final r0 is {} (expected {})",
            cx.eval(r0), 0,
        );
    }
}


fn main() -> io::Result<()> {
    let args = parse_args();

    #[cfg(not(feature = "bellman"))]
    if args.is_present("zkif-out") {
        eprintln!("error: zkinterface output is not supported - build with `--features bellman`");
        std::process::exit(1);
    }

    #[cfg(not(feature = "sieve_ir"))]
    if args.is_present("sieve-ir-out") {
        eprintln!("error: sieve_ir output is not supported - build with `--features sieve_ir`");
        std::process::exit(1);
    }

    let is_prover = !args.is_present("verifier-mode");

    let arena = Bump::new();

    let gadget_supported = |g: GadgetKindRef| {
        use cheesecloth::gadget::bit_pack::{ConcatBits, ExtractBits};
        let mut ok = false;
        if args.is_present("zkif-out") {
            ok = ok || g.cast::<ConcatBits>().is_some();
            ok = ok || g.cast::<ExtractBits>().is_some();
        }
        ok
    };

    let c = Circuit::new(&arena, is_prover);
    //let c = lower::const_fold::ConstFold(c);
    let c = c.add_pass(lower::bool_::not_to_xor);
    let c = c.add_pass(lower::bool_::compare_to_logic);
    let c = c.add_pass(lower::bool_::mux);
    #[cfg(feature = "bellman")]
    let c = c.add_opt_pass(args.is_present("zkif-out"),
        lower::int::compare_to_greater_or_equal_to_zero);
    let c = c.add_pass(lower::int::non_constant_shift);
    let c = lower::const_fold::ConstFold(c);
    let c = c.add_pass(lower::bundle::simplify);
    let c = c.add_pass(lower::bundle::unbundle_mux);
    let c = lower::gadget::DecomposeGadgets(c, |g| !gadget_supported(g));
    let c = c.add_pass(lower::bit_pack::concat_bits_flat);

    let b = Builder::new(DynCircuit::new(&c));
    let cx = Context::new(c.as_base());

    // Load the program and trace from files
    let trace_path = Path::new(args.value_of_os("trace").unwrap());
    let content = fs::read(trace_path).unwrap();
    let parse_exec: ParseExecution = match trace_path.extension().and_then(|os| os.to_str()) {
        Some("yaml") => serde_yaml::from_slice(&content).unwrap(),
        Some("cbor") => serde_cbor::from_slice(&content).unwrap(),
        Some("json") => serde_json::from_slice(&content).unwrap(),
        _ => serde_cbor::from_slice(&content).unwrap(),
    };
    let mut exec = parse_exec.into_inner().validate().unwrap();

    // Adjust non-public-pc traces to fit the public-pc format.
    // In non-public-PC mode, the prover can provide an initial state, with some restrictions.
    let mut provided_init_state = None;
    if !exec.has_feature(Feature::PublicPc) {
        assert!(exec.segments.len() == 0);
        assert!(exec.trace.len() == 1);
        let chunk = &exec.trace[0];

        let new_segment = Segment {
            constraints: vec![],
            len: exec.params.trace_len.unwrap() - 1,
            successors: vec![],
            enter_from_network: false,
            exit_to_network: false,
        };

        provided_init_state = Some(chunk.states[0].clone());
        let new_chunk = TraceChunk {
            segment: 0,
            states: chunk.states[1..].to_owned(),
            debug: None,
        };

        exec.segments = vec![new_segment];
        exec.trace = vec![new_chunk];
    }


    // Set up memory ports and check consistency.
    let mut mem = Memory::new();
    for seg in &exec.init_mem {
        mem.init_segment(&b, seg);
    }

    // Set up instruction-fetch ports and check consistency.
    let mut fetch = Fetch::new(&b, &exec.program);

    // Generate IR code to check the trace.
    let check_steps = args.value_of("check-steps")
        .and_then(|c| c.parse::<usize>().ok()).unwrap_or(0);
    let mut segments_map = HashMap::new();
    let mut segment_builder = SegmentBuilder {
        cx: &cx,
        b: &b,
        mem: &mut mem,
        fetch: &mut fetch,
        params: &exec.params,
        prog: &exec.program,
        check_steps,
    };

    let init_state = provided_init_state.clone().unwrap_or_else(|| {
        let mut regs = vec![0; exec.params.num_regs];
        regs[0] = exec.init_mem.iter().filter(|ms| ms.heap_init == false).map(|ms| ms.start + ms.len).max().unwrap_or(0);
        RamState { cycle: 0, pc: 0, regs, live: true }
    });
    if provided_init_state.is_some() {
        let init_state_wire = b.lit(init_state.clone());
        check_first(&cx, &b, &init_state_wire);
    }

    let mut seg_graph_builder = SegGraphBuilder::new(
        &b, &exec.segments, &exec.params, init_state.clone());

    for item in seg_graph_builder.get_order() {
        let idx = match item {
            SegGraphItem::Segment(idx) => idx,
            SegGraphItem::Network => {
                seg_graph_builder.build_network(&b);
                continue;
            },
        };

        let seg_def = &exec.segments[idx];
        let prev_state = seg_graph_builder.get_initial(&b, idx).clone();
        let seg = segment_builder.run(idx, seg_def, prev_state);
        seg_graph_builder.set_final(idx, seg.final_state().clone());
        assert!(!segments_map.contains_key(&idx));
        segments_map.insert(idx, seg);
    }

    let mut seg_graph = seg_graph_builder.finish(&cx, &b);

    let mut segments = (0 .. exec.segments.len()).map(|i| {
        segments_map.remove(&i)
            .unwrap_or_else(|| panic!("seg_graph omitted segment {}", i))
    }).collect::<Vec<_>>();
    drop(segments_map);

    check_last(&cx, &b, segments.last().unwrap().final_state(), args.is_present("expect-zero"));

    // Fill in advice and other secrets.
    let mut cycle = 0;
    let mut prev_state = init_state.clone();
    let mut prev_segment = None;
    for chunk in &exec.trace {
        if let Some(ref debug) = chunk.debug {
            if let Some(c) = debug.cycle {
                cycle = c;
            }
            if let Some(ref s) = debug.prev_state {
                prev_state = s.clone();
            }
            if debug.clear_prev_segment {
                prev_segment = None;
            }
            if let Some(idx) = debug.prev_segment {
                prev_segment = Some(idx);
            }
        }

        let seg = &mut segments[chunk.segment];
        assert_eq!(seg.idx, chunk.segment);
        seg.set_states(&b, &exec.program, cycle, &prev_state, &chunk.states, &exec.advice);
        seg.check_states(&cx, &b, cycle, check_steps, &chunk.states);

        if let Some(prev_segment) = prev_segment {
            seg_graph.make_edge_live(&b, prev_segment, chunk.segment, &prev_state);
        }
        prev_segment = Some(chunk.segment);

        cycle += chunk.states.len() as u32;
        if chunk.states.len() > 0 {
            prev_state = chunk.states.last().unwrap().clone();
            prev_state.cycle = cycle;
        }
    }

    seg_graph.finish(&b);

    // Explicitly drop anything that contains a `SecretHandle`, ensuring that defaults are set
    // before we move on.
    drop(segments);

    // Some consistency checks involve sorting, which requires that all the relevant secrets be
    // initialized first.
    mem.assert_consistent(&cx, &b);
    fetch.assert_consistent(&cx, &b);

    // Collect assertions and bugs.
    drop(b);
    let (asserts, bugs) = cx.finish();
    let asserts = asserts.into_iter().map(|tw| tw.repr).collect::<Vec<_>>();
    let bugs = bugs.into_iter().map(|tw| tw.repr).collect::<Vec<_>>();

    // The statement is accepted if all assertions hold.
    let accepted = if args.is_present("validate-only") {
        c.all_true(asserts.iter().cloned())
    } else {
        c.and(
            c.all_true(asserts.iter().cloned()),
            c.any_true(bugs.iter().cloned()),
        )
    };

    // Concatenate accepted, asserts, bugs.
    let num_asserts = asserts.len();
    let flags =
        iter::once(accepted)
            .chain(asserts.into_iter())
            .chain(bugs.into_iter())
            .collect::<Vec<_>>();

    if args.is_present("stats") {
<<<<<<< HEAD
        eprintln!(" ===== stats: before lowering =====");
        debug::count_gates::count_gates(&flags);
        eprintln!(" ===== end stats (before lowering) =====");
    }

    let mut arena1 = Bump::new();
    let mut arena2 = Bump::new();
    let mut passes = PassRunner::new(&mut arena1, &mut arena2, flags, is_prover);

    let gadget_supported = |g: GadgetKindRef| {
        use cheesecloth::gadget::bit_pack::{ConcatBits, ExtractBits};
        let mut ok = false;
        if args.is_present("zkif-out") || args.is_present("sieve-ir-out") {
            ok = ok || g.cast::<ConcatBits>().is_some();
            ok = ok || g.cast::<ExtractBits>().is_some();
        }
        if args.is_present("scale-out") {
        }
        ok
    };

    passes.run(lower::bit_pack::concat_bits_flat);
    // TODO: need a better way to handle passes that must be run to fixpoint
    passes.run(lower::gadget::decompose_gadgets(|g| !gadget_supported(g)));
    passes.run(lower::gadget::decompose_gadgets(|g| !gadget_supported(g)));
    passes.run(lower::bundle::unbundle_mux);
    passes.run(lower::bundle::simplify);
    passes.run(lower::const_fold::const_fold(&c));
    passes.run(lower::int::non_constant_shift);
    if args.is_present("zkif-out") || args.is_present("sieve-ir-out") {
        passes.run(lower::int::compare_to_greater_or_equal_to_zero);
    }
    passes.run(lower::bool_::mux);
    passes.run(lower::bool_::compare_to_logic);
    passes.run(lower::bool_::not_to_xor);
    let (c, flags) = passes.finish();

    if args.is_present("stats") {
=======
>>>>>>> f2d6a37c
        eprintln!(" ===== stats: after lowering =====");
        debug::count_gates::count_gates(&flags);
        eprintln!(" ===== end stats (after lowering) =====");
    }

    {
        let mut ev = CachingEvaluator::<eval::RevealSecrets>::new(&c);
        let flag_vals = flags.iter().map(|&w| {
            ev.eval_wire(w).as_ref().and_then(|v| v.as_single()).unwrap().is_one()
        }).collect::<Vec<_>>();

        let asserts_ok: u32 = flag_vals[1 .. 1 + num_asserts].iter().map(|&ok| ok as u32).sum();
        let bugs_ok: u32 = flag_vals[1 + num_asserts ..].iter().map(|&ok| ok as u32).sum();

        eprintln!(
            "internal evaluator: {} asserts passed, {} failed; found {} bugs; overall status: {}",
            asserts_ok, num_asserts as u32 - asserts_ok, bugs_ok,
            if flag_vals[0] { "GOOD" } else { "BAD" },
        );
    }

    #[cfg(feature = "bellman")]
    if let Some(dest) = args.value_of_os("zkif-out") {
        use cheesecloth::back::zkif::backend::{Backend, Scalar};
        use std::fs::remove_file;
        use zkinterface::{cli::{cli, Options}, clean_workspace};

        let accepted = flags[0];

        // Clean workspace.
        let workspace = Path::new(dest);
        clean_workspace(workspace).unwrap();

        // Generate the circuit and witness.
        let mut backend = Backend::new(workspace, true);

        backend.enforce_true(accepted);

        // Write files.
        backend.finish().unwrap();

        eprintln!("validating zkif...");

        // Validate the circuit and witness.
        cli(&Options {
            tool: "simulate".to_string(),
            paths: vec![workspace.to_path_buf()],
            field_order: Default::default(),
        }).unwrap();

        // Print statistics.
        cli(&Options {
            tool: "stats".to_string(),
            paths: vec![workspace.to_path_buf()],
            field_order: Default::default(),
        }).unwrap();
    }

    #[cfg(feature = "sieve_ir")]
    if let Some(workspace) = args.value_of("sieve-ir-out") {
        use cheesecloth::back::sieve_ir::{
            backend::{Backend, Scalar},
            ir_builder::IRBuilder,
        };
        use zki_sieve::{
            cli::{cli, Options, StructOpt},
            FilesSink,
        };

        { // restrict ir_builder to its own scope
            // Generate the circuit and witness.
            let sink = FilesSink::new_clean(&workspace).unwrap();
            sink.print_filenames();
            let mut ir_builder = IRBuilder::new::<Scalar>(sink);
            // ir_builder.enable_profiler();
            if !args.is_present("sieve-ir-dedup") {
                ir_builder.disable_dedup();
            }

            { // restrict backend to its own scope to save memory
                let mut backend = Backend::new(&mut ir_builder);

                let accepted = flags[0];
                backend.enforce_true(accepted);
                backend.finish();
            }
            eprintln!();
            ir_builder.prof.as_ref().map(|p| p.print_report());
            ir_builder.dedup.as_ref().map(|p| p.print_report());
            ir_builder.finish();
        }

        // Validate the circuit and witness.
        eprintln!("\nValidating SIEVE IR files...");
        cli(&Options::from_iter(&["zki_sieve", "validate", workspace])).unwrap();
        cli(&Options::from_iter(&["zki_sieve", "evaluate", workspace])).unwrap();
        cli(&Options::from_iter(&["zki_sieve", "metrics", workspace])).unwrap();
    }

    // Unused in some configurations.
    let _ = num_asserts;

    Ok(())
}<|MERGE_RESOLUTION|>--- conflicted
+++ resolved
@@ -127,7 +127,7 @@
     let gadget_supported = |g: GadgetKindRef| {
         use cheesecloth::gadget::bit_pack::{ConcatBits, ExtractBits};
         let mut ok = false;
-        if args.is_present("zkif-out") {
+        if args.is_present("zkif-out") || args.is_present("sieve-out") {
             ok = ok || g.cast::<ConcatBits>().is_some();
             ok = ok || g.cast::<ExtractBits>().is_some();
         }
@@ -139,8 +139,7 @@
     let c = c.add_pass(lower::bool_::not_to_xor);
     let c = c.add_pass(lower::bool_::compare_to_logic);
     let c = c.add_pass(lower::bool_::mux);
-    #[cfg(feature = "bellman")]
-    let c = c.add_opt_pass(args.is_present("zkif-out"),
+    let c = c.add_opt_pass(args.is_present("zkif-out") || args.is_present("sieve-ir-out"),
         lower::int::compare_to_greater_or_equal_to_zero);
     let c = c.add_pass(lower::int::non_constant_shift);
     let c = lower::const_fold::ConstFold(c);
@@ -327,47 +326,6 @@
             .collect::<Vec<_>>();
 
     if args.is_present("stats") {
-<<<<<<< HEAD
-        eprintln!(" ===== stats: before lowering =====");
-        debug::count_gates::count_gates(&flags);
-        eprintln!(" ===== end stats (before lowering) =====");
-    }
-
-    let mut arena1 = Bump::new();
-    let mut arena2 = Bump::new();
-    let mut passes = PassRunner::new(&mut arena1, &mut arena2, flags, is_prover);
-
-    let gadget_supported = |g: GadgetKindRef| {
-        use cheesecloth::gadget::bit_pack::{ConcatBits, ExtractBits};
-        let mut ok = false;
-        if args.is_present("zkif-out") || args.is_present("sieve-ir-out") {
-            ok = ok || g.cast::<ConcatBits>().is_some();
-            ok = ok || g.cast::<ExtractBits>().is_some();
-        }
-        if args.is_present("scale-out") {
-        }
-        ok
-    };
-
-    passes.run(lower::bit_pack::concat_bits_flat);
-    // TODO: need a better way to handle passes that must be run to fixpoint
-    passes.run(lower::gadget::decompose_gadgets(|g| !gadget_supported(g)));
-    passes.run(lower::gadget::decompose_gadgets(|g| !gadget_supported(g)));
-    passes.run(lower::bundle::unbundle_mux);
-    passes.run(lower::bundle::simplify);
-    passes.run(lower::const_fold::const_fold(&c));
-    passes.run(lower::int::non_constant_shift);
-    if args.is_present("zkif-out") || args.is_present("sieve-ir-out") {
-        passes.run(lower::int::compare_to_greater_or_equal_to_zero);
-    }
-    passes.run(lower::bool_::mux);
-    passes.run(lower::bool_::compare_to_logic);
-    passes.run(lower::bool_::not_to_xor);
-    let (c, flags) = passes.finish();
-
-    if args.is_present("stats") {
-=======
->>>>>>> f2d6a37c
         eprintln!(" ===== stats: after lowering =====");
         debug::count_gates::count_gates(&flags);
         eprintln!(" ===== end stats (after lowering) =====");
