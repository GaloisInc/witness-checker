--- conflicted
+++ resolved
@@ -612,14 +612,9 @@
         trace.push(RamState::secret_with_value(&b, state.clone()));
     }
 
-<<<<<<< HEAD
-    let mut mem_ports = Vec::new();
-    for _ in 1..trace.len() {
-=======
     let mut mem_ports: Vec<TWire<MemPort>> = Vec::new();
     let mut advices = HashMap::new();
-    for _ in 1 .. trace.len() {
->>>>>>> c3a16d34
+    for _ in 1..trace.len() {
         mem_ports.push(b.secret(Some(MemPort {
             cycle: MEM_PORT_UNUSED_CYCLE,
             ..MemPort::default()
@@ -633,27 +628,20 @@
                     // shape of the circuit will be the same either way.
                     mem_ports[i as usize - 1] = b.secret(Some(MemPort {
                         cycle: i as u32 - 1,
-<<<<<<< HEAD
                         addr,
                         value,
-                        write,
+                        op,
                     }));
                 }
                 Advice::Stutter => {}
-=======
-                        addr, value, op,
-                    }));
-                },
-                Advice::Stutter => {},
                 Advice::Advise { advise } => {
                     advices.insert(i as u32 - 1, advise);
-                },
->>>>>>> c3a16d34
+                }
             }
         }
     }
     for seg in &exec.init_mem {
-        for i in 0 .. seg.len {
+        for i in 0..seg.len {
             let x = seg.data.get(i as usize).cloned().unwrap_or(0);
             let mp = MemPort {
                 cycle: MEM_PORT_PRELOAD_CYCLE,
@@ -742,9 +730,6 @@
         check_mem(&cx, &b, port1, port2);
     }
 
-<<<<<<< HEAD
-    // Collect assertions and bugs.
-=======
     // Check instruction-fetch consistency
 
     let mut sorted_fetch = fetch_ports.clone();
@@ -760,8 +745,7 @@
         check_fetch(&cx, &b, port1, port2);
     }
 
-    // Lower IR code
->>>>>>> c3a16d34
+    // Collect assertions and bugs.
     drop(b);
     let (asserts, bugs) = cx.finish();
     let asserts = asserts.into_iter().map(|tw| tw.repr).collect::<Vec<_>>();
