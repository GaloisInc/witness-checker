--- conflicted
+++ resolved
@@ -180,16 +180,13 @@
         std::process::exit(1);
     }
 
-<<<<<<< HEAD
     #[cfg(not(feature = "sieve_ir"))]
     if args.is_present("sieve_ir-out") {
         eprintln!("error: sieve_ir output is not supported - build with `--features sieve_ir`");
         std::process::exit(1);
     }
 
-=======
     let is_prover = !args.is_present("verifier-mode");
->>>>>>> f68ea38b
 
     let arena = Bump::new();
     let c = Circuit::new(&arena, is_prover);
