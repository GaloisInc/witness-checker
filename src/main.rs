--- conflicted
+++ resolved
@@ -2,14 +2,9 @@
 use std::collections::HashMap;
 use std::fs;
 use std::fmt;
-<<<<<<< HEAD
 use std::io;
 use std::iter;
-=======
-use std::fs::{self, File};
-use std::io::{self, BufWriter};
 use std::mem::{self, MaybeUninit};
->>>>>>> 06580d9f
 use std::path::Path;
 use std::ptr;
 use bumpalo::Bump;
@@ -870,28 +865,6 @@
             .chain(bugs.into_iter())
             .collect::<Vec<_>>();
 
-<<<<<<< HEAD
-    // Lower IR code
-    // TODO: need a better way to handle passes that must be run to fixpoint
-    let flags = run_pass(&c, flags, lower::gadget::decompose_all_gadgets);
-    let flags = run_pass(&c, flags, lower::gadget::decompose_all_gadgets);
-    let flags = run_pass(&c, flags, lower::bundle::unbundle_mux);
-    let flags = run_pass(&c, flags, lower::bundle::simplify);
-    let flags = run_pass(&c, flags, lower::const_fold::const_fold(&c));
-    let flags = run_pass(&c, flags, lower::int::mod_to_div);
-    let flags = run_pass(&c, flags, lower::int::non_constant_shift);
-    let flags = run_pass(&c, flags, lower::int::extend_to_64);
-    let flags = run_pass(&c, flags, lower::int::int_to_uint);
-    let flags = run_pass(&c, flags, lower::int::reduce_lit_32);
-    let flags = run_pass(&c, flags, lower::int::mux);
-    #[cfg(feature = "scale")]
-    let flags = run_pass(&c, flags, lower::int::compare_to_zero);
-    #[cfg(feature = "bellman")]
-    let flags = run_pass(&c, flags, lower::int::compare_to_greater_or_equal_to_zero);
-    let flags = run_pass(&c, flags, lower::bool_::mux);
-    let flags = run_pass(&c, flags, lower::bool_::compare_to_logic);
-    let flags = run_pass(&c, flags, lower::bool_::not_to_xor);
-=======
 
     let mut arena1 = Bump::new();
     let mut arena2 = Bump::new();
@@ -909,12 +882,14 @@
     passes.run(lower::int::int_to_uint);
     passes.run(lower::int::reduce_lit_32);
     passes.run(lower::int::mux);
+    #[cfg(feature = "scale")]
     passes.run(lower::int::compare_to_zero);
+    #[cfg(feature = "bellman")]
+    passes.run(lower::int::compare_to_greater_or_equal_to_zero);
     passes.run(lower::bool_::mux);
     passes.run(lower::bool_::compare_to_logic);
     passes.run(lower::bool_::not_to_xor);
     let flags = passes.finish();
->>>>>>> 06580d9f
 
     #[cfg(feature = "bellman")]
     if let Some(dest) = args.value_of_os("zkif-out") {
