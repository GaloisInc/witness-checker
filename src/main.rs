use std::cell::RefCell;
use std::env;
use std::fs::{self, File};
use std::io::{self, BufWriter};
use std::path::Path;
use bumpalo::Bump;

use cheesecloth::back;
use cheesecloth::ir::typed::{Builder, TWire};
use cheesecloth::gadget::arith::BuilderExt as _;
use cheesecloth::lower::{self, run_pass};
use cheesecloth::sort;
use cheesecloth::tiny_ram::{Execution, RamInstr, RamState, MemPort, Opcode, REG_NONE, REG_PC};

struct Context<'a> {
    asserts: RefCell<Vec<TWire<'a, bool>>>,
    bugs: RefCell<Vec<TWire<'a, bool>>>,
}

impl<'a> Context<'a> {
    fn new() -> Context<'a> {
        Context {
            asserts: RefCell::new(Vec::new()),
            bugs: RefCell::new(Vec::new()),
        }
    }

    fn finish(self) -> (Vec<TWire<'a, bool>>, Vec<TWire<'a, bool>>) {
        (
            self.asserts.into_inner(),
            self.bugs.into_inner(),
        )
    }

    /// Mark the execution as invalid if `cond` is false.  A failed assertion represents
    /// misbehavior on the part of the prover.
    fn assert(&self, cond: TWire<'a, bool>) {
        self.asserts.borrow_mut().push(cond);
    }

    /// Signal an error condition of `cond` is true.  This should be used for situations like
    /// buffer overflows, which indicate a bug in the subject program.
    fn bug_if(&self, cond: TWire<'a, bool>) {
        self.bugs.borrow_mut().push(cond);
    }

    fn when<R>(
        &self,
        b: &Builder<'a>,
        path_cond: TWire<'a, bool>,
        f: impl FnOnce(&ContextWhen<'a, '_>) -> R,
    ) -> R {
        f(&ContextWhen { cx: self, b, path_cond })
    }
}

struct ContextWhen<'a, 'b> {
    cx: &'b Context<'a>,
    b: &'b Builder<'a>,
    path_cond: TWire<'a, bool>,
}

impl<'a, 'b> ContextWhen<'a, 'b> {
    fn assert(&self, cond: TWire<'a, bool>) {
        // The assertion passes if either this `when` block is not taken, or `cond` is satisfied.
        self.cx.assert(self.b.or(self.b.not(self.path_cond), cond));
    }

    fn bug_if(&self, cond: TWire<'a, bool>) {
        // The bug occurs if this `when` block is taken and `cond` is satisfied.
        self.cx.bug_if(self.b.and(self.path_cond, cond));
    }

    fn when<R>(
        &self,
        b: &Builder<'a>,
        path_cond: TWire<'a, bool>,
        f: impl FnOnce(&ContextWhen<'a, '_>) -> R,
    ) -> R {
        self.cx.when(b, b.and(self.path_cond, path_cond), f)
    }
}


fn operand_value<'a>(
    b: &Builder<'a>,
    s: &TWire<'a, RamState>,
    op: TWire<'a, u64>,
    imm: TWire<'a, bool>,
) -> TWire<'a, u64> {
    let reg_val = b.index(&s.regs, op, |b, i| b.lit(i as u64));
    b.mux(imm, op, reg_val)
}

fn check_step<'a>(
    cx: &Context<'a>,
    b: &Builder<'a>,
    cycle: u32,
    prog: &[TWire<'a, RamInstr>],
    mem_ports: &[TWire<'a, MemPort>],
    s1: &TWire<'a, RamState>,
    s2: &TWire<'a, RamState>,
) {
    let instr = b.index(prog, s1.pc, |b, i| b.lit(i as u64));

    let mut cases = Vec::new();
    let mut add_case = |op, result, dest, flag| {
        let op_match = b.eq(b.lit(op as u8), instr.opcode);
        let parts = TWire::<(_, _, _)>::new((result, dest, flag));
        cases.push(TWire::<(_, _)>::new((op_match, parts)));
    };

    let x = b.index(&s1.regs, instr.op1, |b, i| b.lit(i as u64));
    let y = operand_value(b, s1, instr.op2, instr.imm);

    let has_mem_port = mem_ports.iter().fold(
        b.lit(false),
        |acc, port| b.or(acc, b.eq(port.cycle, b.lit(cycle))),
    );
    let mem_port = b.select(
        mem_ports,
        b.lit(MemPort::default()),
        |port| b.eq(port.cycle, b.lit(cycle)),
    );

    {
        let result = b.and(x, y);
        add_case(Opcode::And, result, instr.dest, b.eq(result, b.lit(0)));
    }

    {
        let result = b.or(x, y);
        add_case(Opcode::Or, result, instr.dest, b.eq(result, b.lit(0)));
    }

    {
        let result = b.xor(x, y);
        add_case(Opcode::Xor, result, instr.dest, b.eq(result, b.lit(0)));
    }

    {
        let result = b.not(y);
        add_case(Opcode::Not, result, instr.dest, b.eq(result, b.lit(0)));
    }

    {
        let (result, overflow) = b.add_with_overflow(x, y);
        add_case(Opcode::Add, result, instr.dest, overflow);
    }

    {
        let (result, overflow) = b.sub_with_overflow(x, y);
        add_case(Opcode::Sub, result, instr.dest, overflow);
    }

    {
        let (low, high) = *b.wide_mul(x, y);
        add_case(Opcode::Mull, low, instr.dest, b.ne(high, b.lit(0)));
    }

    {
        let (_, high) = *b.wide_mul(x, y);
        add_case(Opcode::Umulh, high, instr.dest, b.ne(high, b.lit(0)));
    }

    {
        let (_, high_s) = *b.wide_mul(b.cast::<_, i64>(x), b.cast::<_, i64>(y));
        // TODO: not sure this gives the right overflow value - what if high = -1?
        add_case(Opcode::Smulh, b.cast::<_, u64>(high_s), instr.dest, b.ne(high_s, b.lit(0)));
    }

    {
        let result = b.div(x, y);
        add_case(Opcode::Udiv, result, instr.dest, b.eq(y, b.lit(0)));
    }

    {
        let result = b.mod_(x, y);
        add_case(Opcode::Umod, result, instr.dest, b.eq(y, b.lit(0)));
    }

    {
        let result = b.shl(x, b.cast::<_, u8>(y));
        add_case(Opcode::Shl, result, instr.dest, b.ne(b.and(y, b.lit(1 << 63)), b.lit(0)));
    }

    {
        let result = b.shr(x, b.cast::<_, u8>(y));
        add_case(Opcode::Shr, result, instr.dest, b.ne(b.and(y, b.lit(1)), b.lit(0)));
    }


    {
        let flag = b.eq(x, y);
        add_case(Opcode::Cmpe, b.lit(0), b.lit(REG_NONE), flag);
    }

    {
        let flag = b.gt(x, y);
        add_case(Opcode::Cmpa, b.lit(0), b.lit(REG_NONE), flag);
    }

    {
        let flag = b.ge(x, y);
        add_case(Opcode::Cmpae, b.lit(0), b.lit(REG_NONE), flag);
    }

    {
        let flag = b.gt(b.cast::<_, i64>(x), b.cast::<_, i64>(y));
        add_case(Opcode::Cmpg, b.lit(0), b.lit(REG_NONE), flag);
    }

    {
        let flag = b.gt(b.cast::<_, i64>(x), b.cast::<_, i64>(y));
        add_case(Opcode::Cmpge, b.lit(0), b.lit(REG_NONE), flag);
    }


    {
        add_case(Opcode::Mov, y, instr.dest, s1.flag);
    }

    {
        let dest = b.mux(s1.flag, instr.dest, b.lit(REG_NONE));
        add_case(Opcode::Cmov, y, dest, s1.flag);
    }


    {
        add_case(Opcode::Jmp, y, b.lit(REG_PC), s1.flag);
    }

    {
        let dest = b.mux(s1.flag, b.lit(REG_PC), b.lit(REG_NONE));
        add_case(Opcode::Cjmp, y, dest, s1.flag);
    }

    {
        let dest = b.mux(s1.flag, b.lit(REG_NONE), b.lit(REG_PC));
        add_case(Opcode::Cnjmp, y, dest, s1.flag);
    }

    {
        let result = mem_port.value;
        add_case(Opcode::Load, result, instr.dest, s1.flag);
    }

    {
        add_case(Opcode::Store, b.lit(0), b.lit(REG_NONE), s1.flag);
    }

    let (result, dest, expect_flag) = *b.mux_multi(&cases, b.lit((0, REG_NONE, false)));

    for (i, (&v_old, &v_new)) in s1.regs.iter().zip(s2.regs.iter()).enumerate() {
        let is_dest = b.eq(b.lit(i as u64), dest);
        let expect_new = b.mux(is_dest, result, v_old);
        cx.assert(b.eq(v_new, expect_new));
    }

    let pc_is_dest = b.eq(b.lit(REG_PC), dest);
    let expect_pc = b.mux(pc_is_dest, result, b.add(s1.pc, b.lit(1)));
    cx.assert(b.eq(s2.pc, expect_pc));

    cx.assert(b.eq(s2.flag, expect_flag));


    // If the instruction is a store or a load, we need additional checks to make sure the fields
    // of `mem_port` match the instruction operands.
    let is_load = b.eq(instr.opcode, b.lit(Opcode::Load as u8));
    let is_store = b.eq(instr.opcode, b.lit(Opcode::Store as u8));
    let is_mem = b.or(is_load, is_store);

    // TODO: shouldn't need an extra `eq` here
    let cycle_ok = b.eq(mem_port.cycle, b.lit(cycle));
    let addr_ok = b.eq(mem_port.addr, y);
    let load_value_ok = b.eq(mem_port.value, result);
    let store_value_ok = b.eq(mem_port.value, x);
    let store_ok = b.eq(mem_port.write, is_store);
    cx.assert(b.mux(is_mem, cycle_ok, b.lit(true)));
    cx.assert(b.mux(is_mem, addr_ok, b.lit(true)));
    cx.assert(b.mux(is_load, load_value_ok, b.lit(true)));
    cx.assert(b.mux(is_store, store_value_ok, b.lit(true)));
    cx.assert(b.mux(is_mem, store_ok, b.lit(true)));

    // Non-memory ops must not use a memory port.  This prevents a malicious prover from
    // introducing fake stores on non-store instructions.
    cx.assert(b.eq(has_mem_port, is_mem));
}

fn check_first<'a>(
    cx: &Context<'a>,
    b: &Builder<'a>,
    _prog: &[TWire<'a, RamInstr>],
    s: &TWire<'a, RamState>,
) {
    cx.assert(b.eq(s.pc, b.lit(0)));
    for &r in s.regs.iter().skip(1) {
        cx.assert(b.eq(r, b.lit(0)));
    }
    cx.assert(b.not(s.flag));
}

fn check_last<'a>(
    cx: &Context<'a>,
    b: &Builder<'a>,
    prog: &[TWire<'a, RamInstr>],
    s: &TWire<'a, RamState>,
) {
    cx.assert(b.eq(s.pc, b.lit(prog.len() as u64)));
    cx.assert(b.eq(s.regs[0], b.lit(0)));
}

fn check_first_mem<'a>(
    cx: &Context<'a>,
    b: &Builder<'a>,
    port: &TWire<'a, MemPort>,
) {
    // If the first memory port is active, then it must be a write, since there are no previous
    // writes to read from.
    let active = b.ne(port.cycle, b.lit(!0));
    cx.bug_if(b.mux(active, b.not(port.write), b.lit(false)));
}

fn check_mem<'a>(
    cx: &Context<'a>,
    b: &Builder<'a>,
    port1: &TWire<'a, MemPort>,
    port2: &TWire<'a, MemPort>,
) {
    let active = b.and(b.ne(port1.cycle, b.lit(!0)), b.ne(port2.cycle, b.lit(!0)));

    cx.when(b, active, |cx| {
        cx.when(b, b.not(port2.write), |cx| {
            // `port2` is a read.

            // `port1` should be a read or write with the same address.  Otherwise, `port2` is a
            // read from uninitialized memory.
            let is_init = b.eq(port1.addr, port2.addr);
            cx.bug_if(b.not(is_init));

            // If this is a legal read, then it must return the same value as the previous
            // operation.  Otherwise, the prover is cheating by changing memory without a proper
            // write.
            cx.when(b, is_init, |cx| cx.assert(b.eq(port1.value, port2.value)));
        });

        // If `port2` is a write, then its address and value are unconstrained.
    });
}

fn main() -> io::Result<()> {
    let args = env::args().collect::<Vec<_>>();
    assert!(args.len() == 2, "usage: {} WITNESS", args.get(0).map_or("witness-checker", |x| x));
    let arena = Bump::new();
    let b = Builder::new(&arena);
    let cx = Context::new();

    // Load the program and trace from files
    let content = fs::read(&args[1]).unwrap();
    let exec: Execution = match Path::new(&args[1]).extension().and_then(|os| os.to_str()) {
        Some("yaml") => serde_yaml::from_slice(&content).unwrap(),
        Some("cbor") => serde_cbor::from_slice(&content).unwrap(),
        Some("json") => serde_json::from_slice(&content).unwrap(),
        _ => serde_cbor::from_slice(&content).unwrap(),
    };

    let mut prog = Vec::new();
    for instr in exec.program {
        prog.push(b.lit(instr));
    }

    let mut trace = Vec::new();
    for state in exec.trace {
        trace.push(RamState::secret_with_value(&b, state));
    }

    let mut mem_ports = Vec::new();
    for _ in 1 .. trace.len() {
        mem_ports.push(b.secret(Some(MemPort {
            cycle: !0,
            .. MemPort::default()
        })));
    }

    // Generate IR code to check the trace

    check_first(&cx, &b, &prog, trace.first().unwrap());

    for (i, (s1, s2)) in trace.iter().zip(trace.iter().skip(1)).enumerate() {
        let port = &mem_ports[i];
        check_step(&cx, &b, i as u32, &prog, &[port.clone()], s1, s2);
    }

    check_last(&cx, &b, &prog, trace.last().unwrap());

    // Check the memory ports
    for (i, port) in mem_ports.iter().enumerate() {
        // Currently, ports have a 1-to-1 mapping to steps.  We check that either the port is used
        // in its corresponding cycle, or it isn't used at all.
        cx.assert(b.or(
            b.eq(port.cycle, b.lit(i as u32)),
            b.eq(port.cycle, b.lit(!0_u32)),
        ));
    }

    // Check memory consistency
    let mut sorted_mem = mem_ports.clone();
    sort::sort(&b, &mut sorted_mem, &mut |x, y| {
        b.or(
            b.lt(x.addr, y.addr),
            b.and(b.eq(x.addr, y.addr), b.lt(x.cycle, y.cycle)),
        )
    });
    check_first_mem(&cx, &b, &sorted_mem[0]);
    for (port1, port2) in sorted_mem.iter().zip(sorted_mem.iter().skip(1)) {
        check_mem(&cx, &b, port1, port2);
    }

    // Lower IR code
    let c = b.finish();

    let (asserts, bugs) = cx.finish();
    let num_asserts = asserts.len();
    let flags = asserts.into_iter().chain(bugs.into_iter())
        .map(|tw| tw.repr).collect::<Vec<_>>();

    // TODO: need a better way to handle passes that must be run to fixpoint
    let flags = run_pass(&c, flags, lower::gadget::decompose_all_gadgets);
    let flags = run_pass(&c, flags, lower::gadget::decompose_all_gadgets);
    let flags = run_pass(&c, flags, lower::bundle::unbundle_mux);
    let flags = run_pass(&c, flags, lower::bundle::simplify);
    let flags = run_pass(&c, flags, lower::const_fold::const_fold);
    let flags = run_pass(&c, flags, lower::int::mod_to_div);
    let flags = run_pass(&c, flags, lower::int::non_constant_shift);
    let flags = run_pass(&c, flags, lower::int::extend_to_64);
    let flags = run_pass(&c, flags, lower::int::int_to_uint);
    let flags = run_pass(&c, flags, lower::int::reduce_lit_32);
    let flags = run_pass(&c, flags, lower::int::mux);
    let flags = run_pass(&c, flags, lower::int::compare_to_zero);
    let flags = run_pass(&c, flags, lower::bool_::mux);
    let flags = run_pass(&c, flags, lower::bool_::compare_to_logic);
    let flags = run_pass(&c, flags, lower::bool_::not_to_xor);

<<<<<<< HEAD
    // Print
    for wire in ok {
        println!("Wire {:?}", wire);
=======
    // Generate SCALE
    let mut backend = back::scale::Backend::new();

    backend.print_str("asserts: ");
    for w in flags.iter().take(num_asserts) {
        let sbit = backend.wire(w.clone());
        let bit = backend.reveal(sbit);
        backend.print(bit);
    }
    backend.print_str("\n");

    backend.print_str("bugs: ");
    for w in flags.iter().skip(num_asserts) {
        let sbit = backend.wire(w.clone());
        let bit = backend.reveal(sbit);
        backend.print(bit);
>>>>>>> 929882cf
    }

    #[cfg(feature = "scale")] {
        // Generate SCALE
        let mut backend = back::scale::Backend::new();
        backend.print_str("results: ");
        for w in ok {
            let sbit = backend.wire(w);
            let bit = backend.reveal(sbit);
            backend.print(bit);
        }
        backend.print_str("\n");


        // Write out the generated SCALE program
        let instrs = backend.finish();
        let mut f = BufWriter::new(File::create("out.bc")?);
        for i in instrs {
            scale_isa::functions::write_instruction(&mut f, i)?;
        }
    }

    Ok(())
}<|MERGE_RESOLUTION|>--- conflicted
+++ resolved
@@ -375,10 +375,10 @@
     }
 
     let mut mem_ports = Vec::new();
-    for _ in 1 .. trace.len() {
+    for _ in 1..trace.len() {
         mem_ports.push(b.secret(Some(MemPort {
             cycle: !0,
-            .. MemPort::default()
+            ..MemPort::default()
         })));
     }
 
@@ -441,41 +441,29 @@
     let flags = run_pass(&c, flags, lower::bool_::compare_to_logic);
     let flags = run_pass(&c, flags, lower::bool_::not_to_xor);
 
-<<<<<<< HEAD
     // Print
     for wire in ok {
         println!("Wire {:?}", wire);
-=======
-    // Generate SCALE
-    let mut backend = back::scale::Backend::new();
-
-    backend.print_str("asserts: ");
-    for w in flags.iter().take(num_asserts) {
-        let sbit = backend.wire(w.clone());
-        let bit = backend.reveal(sbit);
-        backend.print(bit);
-    }
-    backend.print_str("\n");
-
-    backend.print_str("bugs: ");
-    for w in flags.iter().skip(num_asserts) {
-        let sbit = backend.wire(w.clone());
-        let bit = backend.reveal(sbit);
-        backend.print(bit);
->>>>>>> 929882cf
     }
 
     #[cfg(feature = "scale")] {
         // Generate SCALE
         let mut backend = back::scale::Backend::new();
-        backend.print_str("results: ");
-        for w in ok {
-            let sbit = backend.wire(w);
+
+        backend.print_str("asserts: ");
+        for w in flags.iter().take(num_asserts) {
+            let sbit = backend.wire(w.clone());
             let bit = backend.reveal(sbit);
             backend.print(bit);
         }
         backend.print_str("\n");
 
+        backend.print_str("bugs: ");
+        for w in flags.iter().skip(num_asserts) {
+            let sbit = backend.wire(w.clone());
+            let bit = backend.reveal(sbit);
+            backend.print(bit);
+        }
 
         // Write out the generated SCALE program
         let instrs = backend.finish();
