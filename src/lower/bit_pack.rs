--- conflicted
+++ resolved
@@ -1,9 +1,5 @@
 use crate::gadget::bit_pack::ConcatBits;
-<<<<<<< HEAD
-use crate::ir::circuit::{Circuit, GateKind, TyKind, Wire};
-=======
 use crate::ir::circuit::{Circuit, Wire, TyKind, GateKind};
->>>>>>> 60b9c635
 
 /// Expand any `Bundle` arguments to `ConcatBits`, leaving only `Int` and `Uint`.
 pub fn concat_bits_flat<'a>(c: &Circuit<'a>, _old: Wire, gk: GateKind<'a>) -> Wire<'a> {
@@ -24,12 +20,10 @@
 fn flatten<'a>(c: &Circuit<'a>, w: Wire<'a>, out: &mut Vec<Wire<'a>>) {
     match *w.ty {
         TyKind::Bundle(ws) => {
-            for i in 0..ws.len() {
+            for i in 0 .. ws.len() {
                 flatten(c, c.extract(w, i), out);
             }
-        }
-        TyKind::Int(_) | TyKind::Uint(_) => {
-            out.push(w);
-        }
+        },
+        TyKind::Int(_) | TyKind::Uint(_) => { out.push(w); },
     }
 }