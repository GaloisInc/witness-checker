use std::collections::HashMap;
use std::convert::TryFrom;
use std::iter;
use std::marker::PhantomData;
use num_bigint::BigInt;
use num_traits::{Signed, Zero};
use scuttlebutt::field::{FiniteField, Gf40, Gf45, F56b, F63b, F64b};
use crate::ir::migrate::{self, Migrate};

use crate::ir::circuit::{
<<<<<<< HEAD
    self, CircuitBase, CircuitTrait, Field, FromBits, Ty, Wire, Secret, Bits, AsBits, GateKind, TyKind, UnOp, BinOp,
    ShiftOp, CmpOp, GateValue,
=======
    self, CircuitBase, CircuitTrait, Ty, Wire, Secret, Bits, AsBits, GateKind, TyKind, UnOp, BinOp,
    ShiftOp, CmpOp, GateValue, Function, SecretValue, SecretInputId,
>>>>>>> da462d9e
};

use self::Value::Single;

#[derive(Clone, PartialEq, Eq, Debug, Migrate)]
pub enum Value {
    /// The value of an integer-typed wire, in arbitrary precision.  For `Uint` wires, this is in
    /// the range `0 .. 2^N`; for `Int`, it's in the range `-2^(N-1) .. 2^(N-1)`.
    Single(BigInt),
    Bundle(Vec<Value>),
}

impl Value {
    pub fn from_bits(ty: Ty, bits: Bits) -> Value {
        match *ty {
            TyKind::Int(_) |
            TyKind::Uint(_) => {
                Value::Single(bits.to_bigint(ty))
            },
            TyKind::GF(_) => {
                unimplemented!{}
            },
            TyKind::Bundle(tys) => {
                let mut vals = Vec::with_capacity(tys.len());
                let mut pos = 0;
                for &ty in tys {
                    let end = pos + ty.digits();
                    let field_bits = Bits(&bits.0[pos .. end]);
                    vals.push(Value::from_bits(ty, field_bits));
                    pos = end;
                }
                assert_eq!(pos, bits.0.len());
                Value::Bundle(vals)
            },
        }
    }

    pub fn to_bits<'a>(&self, c: &CircuitBase<'a>, ty: Ty<'a>) -> Bits<'a> {
        match (self, *ty) {
            (&Value::Single(ref v), TyKind::Int(sz)) |
            (&Value::Single(ref v), TyKind::Uint(sz)) => {
                v.as_bits(c, sz)
            },
            (&Value::Bundle(ref vs), TyKind::Bundle(tys)) => {
                assert_eq!(vs.len(), tys.len());
                let mut digits = Vec::with_capacity(ty.digits());
                for (v, &ty) in vs.iter().zip(tys.iter()) {
                    let bits = v.to_bits(c, ty);
                    digits.extend_from_slice(&bits.0);
                }
                c.intern_bits(&digits)
            },
            _ => panic!("value {:?} doesn't match type {:?}", self, ty),
        }
    }

    /// Truncate an arbitrary-precision value `i` to the appropriate range for `ty`.
    pub fn trunc(ty: Ty, i: BigInt) -> Value {
        match *ty {
            TyKind::Uint(sz) => {
                let i = if i.is_negative() || i.bits() > sz.bits() as u64 {
                    let mask = (BigInt::from(1) << sz.bits()) - 1;
                    i & mask
                } else {
                    i
                };
                Single(i)
            },
            TyKind::Int(sz) => {
                let out_of_range =
                    (i.is_positive() && i.bits() >= sz.bits() as u64) ||
                        (i.is_negative() && i.bits() >= sz.bits() as u64);
                let i = if out_of_range {
                    let mask = (BigInt::from(1) << sz.bits()) - 1;
                    let step = BigInt::from(1) << (sz.bits() - 1);
                    ((i + &step) & mask) - &step
                } else {
                    i
                };
                Single(i)
            },
            _ => panic!("can't construct a Bundle from a single integer"),
        }
    }

    pub fn as_single(&self) -> Option<&BigInt> {
        match *self {
            Value::Single(ref x) => Some(x),
            _ => None,
        }
    }

    pub fn unwrap_single(self) -> Option<BigInt> {
        match self {
            Value::Single(x) => Some(x),
            _ => None,
        }
    }

    pub fn as_bundle(&self) -> Option<&[Value]> {
        match *self {
            Value::Bundle(ref vals) => Some(vals),
            _ => None,
        }
    }
}

pub trait Evaluator<'a>: SecretEvaluator<'a> {
    fn eval_wire(&mut self, w: Wire<'a>) -> EvalResult<'a>;

    fn eval_single_wire(&mut self, w: Wire<'a>) -> Result<BigInt, Error<'a>> {
        match self.eval_wire(w)? {
            Single(x) => Ok(x),
            _ => Err(Error::Other),
        }
    }
}

pub trait SecretEvaluator<'a> {
    const REVEAL_SECRETS: bool;
}


/// Public evaluation mode.  Secret values are always ignored, even when they are available.
#[derive(Clone, Copy, Debug, Default, Migrate)]
pub struct Public;
impl<'a> SecretEvaluator<'a> for Public {
    const REVEAL_SECRETS: bool = false;
}

/// Secret evaluation mode.  Secret values will be used if they are available in the circuit.
#[derive(Clone, Copy, Debug, Default, Migrate)]
pub struct RevealSecrets;
impl<'a> SecretEvaluator<'a> for RevealSecrets {
    const REVEAL_SECRETS: bool = true;
}


/// Evaluator that caches the result of each wire.  This avoids duplicate work in cases with
/// sharing.
pub struct CachingEvaluator<'a, S> {
    secret_eval: S,
    circuit: &'a CircuitBase<'a>,
}

/// Result of evaluating a `Wire`.  Evaluation produces a `Value` on success.  It fails if the
/// `Wire` depends on a `Secret` whose value is unknown or not yet set, in which case it returns
/// the relevant `Secret`.
pub type EvalResult<'a> = Result<Value, Error<'a>>;

#[derive(Clone, Copy, PartialEq, Eq, Debug, Hash, Migrate)]
pub enum Error<'a> {
    /// Evaluation failed because the value of this secret was unknown at the time.
    UnknownSecret(Secret<'a>),
    /// Evaluation failed because some input was unevaluated.
    UnevalInput,
    /// Evaluation failed for some other reason.  This is considered a permanent failure (the cache
    /// entry is never invalidated).
    Other,
}

impl<'a> From<&'_ Error<'a>> for Error<'a> {
    fn from(x: &Error<'a>) -> Error<'a> { x.clone() }
}

impl<'a, S: Default> CachingEvaluator<'a, S> {
    pub fn new<C: CircuitTrait<'a> + ?Sized>(circuit: &'a C) -> Self {
        CachingEvaluator {
            secret_eval: S::default(),
            circuit: circuit.as_base(),
        }
    }
}

impl<'a, 'b, S: Migrate<'a, 'b>> Migrate<'a, 'b> for CachingEvaluator<'a, S> {
    type Output = CachingEvaluator<'b, S::Output>;

    fn migrate<V: migrate::Visitor<'a, 'b> + ?Sized>(
        self,
        v: &mut V,
    ) -> CachingEvaluator<'b, S::Output> {
        CachingEvaluator {
            secret_eval: v.visit(self.secret_eval),
            circuit: v.new_circuit(),
        }
    }
}

impl<'a, S: SecretEvaluator<'a>> SecretEvaluator<'a> for CachingEvaluator<'a, S> {
    const REVEAL_SECRETS: bool = S::REVEAL_SECRETS;
}

impl<'a, S: SecretEvaluator<'a>> Evaluator<'a> for CachingEvaluator<'a, S> {
    fn eval_wire(&mut self, w: Wire<'a>) -> EvalResult<'a> {
        let (bits, sec) = eval_wire(self.circuit, w)?;
        if sec && !S::REVEAL_SECRETS {
            return Err(Error::Other);
        }
        Ok(Value::from_bits(w.ty, bits))
    }
}


pub struct LiteralEvaluator;

impl<'a> SecretEvaluator<'a> for LiteralEvaluator {
    const REVEAL_SECRETS: bool = false;
}

impl<'a> Evaluator<'a> for LiteralEvaluator {
    fn eval_wire(&mut self, w: Wire<'a>) -> EvalResult<'a> {
        match w.kind {
            GateKind::Lit(bits, ty) => Ok(Value::from_bits(ty, bits)),
            _ => Err(Error::Other),
        }
    }
}


fn convert_gate_value<'a>(gv: GateValue<'a>) -> Result<(Bits<'a>, bool), Error<'a>> {
    match gv {
        GateValue::Unset => Err(Error::UnevalInput),
        GateValue::Public(bits) => Ok((bits, false)),
        GateValue::Secret(bits) => Ok((bits, true)),
        GateValue::NeedsSecret(s) => Err(Error::UnknownSecret(s)),
        GateValue::Failed => Err(Error::Other),
    }
}

fn get_int_value<'a>(
    ecx: &impl EvalContext<'a>,
    w: Wire<'a>,
) -> Result<(BigInt, bool), Error<'a>> {
    let (bits, sec) = ecx.get_value(w)?;
    Ok((bits.to_bigint(w.ty), sec))
}

fn trunc<'a, T: AsBits>(c: &CircuitBase<'a>, ty: Ty<'a>, x: T) -> Bits<'a> {
    x.as_bits(c, ty.integer_size())
}

fn safe_div(x: BigInt, y: BigInt) -> BigInt {
    if y.is_zero() { 0.into() } else { x / y }
}

fn safe_mod(x: BigInt, y: BigInt) -> BigInt {
    if y.is_zero() { 0.into() } else { x % y }
}

<<<<<<< HEAD
pub fn eval_unop_integer<'a>(
    c: &CircuitBase<'a>,
    op: UnOp,
    a_bits: Bits<'a>,
    ty: Ty<'a>,
) -> Bits<'a> {
    let a_val = a_bits.to_bigint(ty);
    let val = match op {
        UnOp::Not => !a_val,
        UnOp::Neg => -a_val,
    };
    trunc(c, ty, val)
}


pub fn eval_unop_galois_field<'a>(
    c: &CircuitBase<'a>,
    op: UnOp,
    a_bits: Bits<'a>,
    field: Field,
) -> Bits<'a> {
    fn helper<'a, T:FiniteField + FromBits + AsBits>(
        c: &CircuitBase<'a>,
        op: UnOp,
        a_bits: Bits<'a>,
        field: Field,
    ) -> Bits<'a> {
        let a_val = T::from_bits(a_bits);
        let val = match op {
            UnOp::Not => panic!("Unsupported operation {:?}", op), // !a_val,
            UnOp::Neg => -a_val,
        };
        val.as_bits(c, field.bit_size())
    }

    match field {
        Field::F40b => helper::<Gf40>(c, op, a_bits, field),
        Field::F45b => helper::<Gf45>(c, op, a_bits, field),
        Field::F56b => helper::<F56b>(c, op, a_bits, field),
        Field::F63b => helper::<F63b>(c, op, a_bits, field),
        Field::F64b => helper::<F64b>(c, op, a_bits, field),
    }
}

pub fn eval_binop_integer<'a>(
    c: &CircuitBase<'a>,
    op: BinOp,
    a_bits: Bits<'a>,
    b_bits: Bits<'a>,
    ty: Ty<'a>,
) -> Bits<'a> {
    let a_val = a_bits.to_bigint(ty);
    let b_val = b_bits.to_bigint(ty);
    let val = match op {
        BinOp::Add => a_val + b_val,
        BinOp::Sub => a_val - b_val,
        BinOp::Mul => a_val * b_val,
        BinOp::Div => safe_div(a_val, b_val),
        BinOp::Mod => safe_mod(a_val, b_val),
        BinOp::And => a_val & b_val,
        BinOp::Or => a_val | b_val,
        BinOp::Xor => a_val ^ b_val,
    };
    trunc(c, ty, val)
}

pub fn eval_binop_galois_field<'a>(
    c: &CircuitBase<'a>,
    op: BinOp,
    a_bits: Bits<'a>,
    b_bits: Bits<'a>,
    field: Field,
) -> Bits<'a> {
    fn helper<'a, T:FiniteField + AsBits + FromBits>(
        c: &CircuitBase<'a>,
        op: BinOp,
        a_bits: Bits<'a>,
        b_bits: Bits<'a>,
        field: Field,
    ) -> Bits<'a> {
        let a_val = T::from_bits(a_bits);
        let b_val = T::from_bits(b_bits);
        let val = match op {
            BinOp::Add => a_val + b_val,
            BinOp::Sub => a_val - b_val,
            BinOp::Mul => a_val * b_val,
            BinOp::Div => panic!("Unsupported operation {:?}", op), // safe_div(a_val, b_val),
            BinOp::Mod => panic!("Unsupported operation {:?}", op), // safe_mod(a_val, b_val),
            BinOp::And => panic!("Unsupported operation {:?}", op), // a_val & b_val,
            BinOp::Or  => panic!("Unsupported operation {:?}", op), // a_val | b_val,
            BinOp::Xor => panic!("Unsupported operation {:?}", op), // a_val ^ b_val,
        };
        val.as_bits(c, field.bit_size())
    }

    match field {
        Field::F40b => helper::<Gf40>(c, op, a_bits, b_bits, field),
        Field::F45b => helper::<Gf45>(c, op, a_bits, b_bits, field),
        Field::F56b => helper::<F56b>(c, op, a_bits, b_bits, field),
        Field::F63b => helper::<F63b>(c, op, a_bits, b_bits, field),
        Field::F64b => helper::<F64b>(c, op, a_bits, b_bits, field),
    }
}

pub fn eval_cmp_integer<'a>(
    c: &CircuitBase<'a>,
    op: CmpOp,
    a_bits: Bits<'a>,
    b_bits: Bits<'a>,
    arg_ty: Ty<'a>,
) -> Bits<'a> {
    let a_val = a_bits.to_bigint(arg_ty);
    let b_val = b_bits.to_bigint(arg_ty);
    let val: bool = match op {
        CmpOp::Eq => a_val == b_val,
        CmpOp::Ne => a_val != b_val,
        CmpOp::Lt => a_val <  b_val,
        CmpOp::Le => a_val <= b_val,
        CmpOp::Gt => a_val >  b_val,
        CmpOp::Ge => a_val >= b_val,
    };
    trunc(c, Ty::bool(), val)
}

pub fn eval_cmp_galois_field<'a>(
    c: &CircuitBase<'a>,
    op: CmpOp,
    a_bits: Bits<'a>,
    b_bits: Bits<'a>,
    field: Field,
) -> Bits<'a> {
    fn helper<'a, T:FiniteField + AsBits + FromBits>(
        c: &CircuitBase<'a>,
        op: CmpOp,
        a_bits: Bits<'a>,
        b_bits: Bits<'a>,
    ) -> Bits<'a> {
        let a_val = T::from_bits(a_bits);
        let b_val = T::from_bits(b_bits);
        let val: bool = match op {
            CmpOp::Eq => a_val == b_val,
            CmpOp::Ne => a_val != b_val,
            CmpOp::Lt => panic!("Unsupported operation {:?}", op), // a_val < b_val,
            CmpOp::Le => panic!("Unsupported operation {:?}", op), // a_val <= b_val,
            CmpOp::Gt => panic!("Unsupported operation {:?}", op), // a_val > b_val,
            CmpOp::Ge => panic!("Unsupported operation {:?}", op), // a_val >= b_val,
        };
        trunc(c, Ty::bool(), val)
    }

    match field {
        Field::F40b => helper::<Gf40>(c, op, a_bits, b_bits),
        Field::F45b => helper::<Gf45>(c, op, a_bits, b_bits),
        Field::F56b => helper::<F56b>(c, op, a_bits, b_bits),
        Field::F63b => helper::<F63b>(c, op, a_bits, b_bits),
        Field::F64b => helper::<F64b>(c, op, a_bits, b_bits),
    }
}

pub fn eval_gate<'a>(
=======

trait EvalContext<'a> {
    /// Get the value of `w` as `Bits` and a flag indicating whether the value is derived from
    /// secrets.
    fn get_value(&self, w: Wire<'a>) -> Result<(Bits<'a>, bool), Error<'a>>;
    fn eval_secret(&self, s: Secret<'a>) -> Result<Bits<'a>, Error<'a>>;
    fn eval_argument(&self, i: usize) -> Result<(Bits<'a>, bool), Error<'a>>;
}

struct TopLevelContext;
impl<'a> EvalContext<'a> for TopLevelContext {
    fn get_value(&self, w: Wire<'a>) -> Result<(Bits<'a>, bool), Error<'a>> {
        convert_gate_value(w.value.get())
    }

    fn eval_secret(&self, s: Secret<'a>) -> Result<Bits<'a>, Error<'a>> {
        match s.secret_value() {
            SecretValue::ProverInit(b) => Ok(b),
            SecretValue::ProverUninit => Err(Error::UnknownSecret(s)),
            SecretValue::VerifierUnknown =>  Err(Error::UnknownSecret(s)),
            SecretValue::FunctionInput(_) => unreachable!("found FunctionInput at top level?"),
        }
    }

    fn eval_argument(&self, _i: usize) -> Result<(Bits<'a>, bool), Error<'a>> {
        panic!("can't access arguments at top level")
    }
}

struct FunctionContext<'a> {
    args: Vec<(Bits<'a>, bool)>,
    /// The value of each secret used by this function.  `None` means the value is not known at
    /// this time.
    secrets: Vec<Option<Bits<'a>>>,
    cache: HashMap<Wire<'a>, (Bits<'a>, bool)>,
}

impl<'a> EvalContext<'a> for FunctionContext<'a> {
    fn get_value(&self, w: Wire<'a>) -> Result<(Bits<'a>, bool), Error<'a>> {
        self.cache.get(&w).cloned().ok_or(Error::UnevalInput)
    }

    fn eval_secret(&self, s: Secret<'a>) -> Result<Bits<'a>, Error<'a>> {
        match s.secret_value() {
            SecretValue::FunctionInput(id) => {
                self.secrets[id.0].ok_or(Error::UnknownSecret(s))
            },
            v => unreachable!("found non-FunctionInput ({:?}) inside a function?", v),
        }
    }

    fn eval_argument(&self, i: usize) -> Result<(Bits<'a>, bool), Error<'a>> {
        Ok(self.args[i])
    }
}


fn eval_gate_inner<'a>(
>>>>>>> da462d9e
    c: &CircuitBase<'a>,
    ecx: &impl EvalContext<'a>,
    ty: Ty<'a>,
    gk: GateKind<'a>,
) -> Result<(Bits<'a>, bool), Error<'a>> {
    Ok(match gk {
        GateKind::Lit(bits, _) => (bits, false),

        GateKind::Secret(s) => (ecx.eval_secret(s)?, true),

        GateKind::Erased(e) => convert_gate_value(e.gate_value())?,

        GateKind::Argument(i, _) => ecx.eval_argument(i)?,

        GateKind::Unary(op, a) => {
<<<<<<< HEAD
            let (a_bits, a_sec) = get_value(a)?;
            let result_bits = if a.ty.is_integer() {
                eval_unop_integer(c, op, a_bits, ty)
            } else if let Some(f) = a.ty.get_galois_field() {
                eval_unop_galois_field(c, op, a_bits, f)
            } else {
                panic!("Cannot apply unary operator {:?} on argument {:?}", op, a)
=======
            let (a_val, a_sec) = get_int_value(ecx, a)?;
            let val = match op {
                UnOp::Not => !a_val,
                UnOp::Neg => -a_val,
>>>>>>> da462d9e
            };
            (result_bits, a_sec)
        },

        GateKind::Binary(op, a, b) => {
<<<<<<< HEAD
            let (a_bits, a_sec) = get_value(a)?;
            let (b_bits, b_sec) = get_value(b)?;
            let result_bits = if a.ty.is_integer() {
                eval_binop_integer(c, op, a_bits, b_bits, ty)
            } else if let Some(f) = a.ty.get_galois_field() {
                eval_binop_galois_field(c, op, a_bits, b_bits, f)
            } else {
                panic!("Cannot apply binary operator {:?} on arguments {:?}, {:?}", op, a, b)
=======
            let (a_val, a_sec) = get_int_value(ecx, a)?;
            let (b_val, b_sec) = get_int_value(ecx, b)?;
            let val = match op {
                BinOp::Add => a_val + b_val,
                BinOp::Sub => a_val - b_val,
                BinOp::Mul => a_val * b_val,
                BinOp::Div => safe_div(a_val, b_val),
                BinOp::Mod => safe_mod(a_val, b_val),
                BinOp::And => a_val & b_val,
                BinOp::Or => a_val | b_val,
                BinOp::Xor => a_val ^ b_val,
>>>>>>> da462d9e
            };
            (result_bits, a_sec || b_sec)
        },

        GateKind::Shift(op, a, b) => {
<<<<<<< HEAD
            if a.ty.is_integer() {
                let (a_val, a_sec) = get_int_value(a)?;
                let (b_val, b_sec) = get_int_value(b)?;
                let b_val = u16::try_from(b_val).map_err(|_| Error::Other)?;
                let val = match op {
                    ShiftOp::Shl => a_val << b_val,
                    ShiftOp::Shr => a_val >> b_val,
                };
                (trunc(c, ty, val), a_sec || b_sec)
            } else {
                panic!("Cannot apply shift operator {:?} on arguments {:?}, {:?}", op, a, b)
            }
        },

        GateKind::Compare(op, a, b) => {
            let (a_bits, a_sec) = get_value(a)?;
            let (b_bits, b_sec) = get_value(b)?;
            let result_bits = if a.ty.is_integer() {
                eval_cmp_integer(c, op, a_bits, b_bits, a.ty)
            } else if let Some(f) = a.ty.get_galois_field() {
                eval_cmp_galois_field(c, op, a_bits, b_bits, f)
            } else {
                panic!("Cannot apply comparison operator {:?} on arguments {:?}, {:?}", op, a, b)
=======
            let (a_val, a_sec) = get_int_value(ecx, a)?;
            let (b_val, b_sec) = get_int_value(ecx, b)?;
            let b_val = u16::try_from(b_val).map_err(|_| Error::Other)?;
            let val = match op {
                ShiftOp::Shl => a_val << b_val,
                ShiftOp::Shr => a_val >> b_val,
            };
            (trunc(c, ty, val), a_sec || b_sec)
        },

        GateKind::Compare(op, a, b) => {
            let (a_val, a_sec) = get_int_value(ecx, a)?;
            let (b_val, b_sec) = get_int_value(ecx, b)?;
            let val: bool = match op {
                CmpOp::Eq => a_val == b_val,
                CmpOp::Ne => a_val != b_val,
                CmpOp::Lt => a_val < b_val,
                CmpOp::Le => a_val <= b_val,
                CmpOp::Gt => a_val > b_val,
                CmpOp::Ge => a_val >= b_val,
>>>>>>> da462d9e
            };
            (result_bits, a_sec || b_sec)
        },

        GateKind::Mux(c, x, y) => {
<<<<<<< HEAD
            if c.ty.is_integer() {
                let (c_val, c_sec) = get_int_value(c)?;
                // Secrecy: If the condition is public, then the result is only as secret as the chosen
                // input (`x` or `y`).  If the condition is secret, then the result is always secret.
                if !c_val.is_zero() {
                    let (x_bits, x_sec) = get_value(x)?;
                    (x_bits, x_sec || c_sec)
                } else {
                    let (y_bits, y_sec) = get_value(y)?;
                    (y_bits, y_sec || c_sec)
                }
            } else {
                panic!("Cannot apply mux operator on arguments {:?}, {:?}, {:?}", c, x, y)
=======
            let (c_val, c_sec) = get_int_value(ecx, c)?;
            // Secrecy: If the condition is public, then the result is only as secret as the chosen
            // input (`x` or `y`).  If the condition is secret, then the result is always secret.
            if !c_val.is_zero() {
                let (x_bits, x_sec) = ecx.get_value(x)?;
                (x_bits, x_sec || c_sec)
            } else {
                let (y_bits, y_sec) = ecx.get_value(y)?;
                (y_bits, y_sec || c_sec)
>>>>>>> da462d9e
            }
        },

        GateKind::Cast(a, _) => {
<<<<<<< HEAD
            if a.ty.is_integer() && ty.is_integer() {
                let (a_val, a_sec) = get_int_value(a)?;
                (trunc(c, ty, a_val), a_sec)
            } else {
                panic!("Cannot apply cast on arguments {:?} to {:?}", a, ty)
            }
=======
            let (a_val, a_sec) = get_int_value(ecx, a)?;
            (trunc(c, ty, a_val), a_sec)
>>>>>>> da462d9e
        },

        GateKind::Pack(ws) => {
            let mut digits = Vec::with_capacity(ty.digits());
            let mut sec = false;
            for &w in ws {
                let (w_bits, w_sec) = ecx.get_value(w)?;
                digits.extend_from_slice(w_bits.0);
                sec |= w_sec;
            }
            let bits = c.intern_bits(&digits);
            (bits, sec)
        },

        GateKind::Extract(w, i) => {
            let (w_bits, w_sec) = ecx.get_value(w)?;
            let tys = match *w.ty {
                TyKind::Bundle(tys) => tys,
                _ => panic!("expected Extract input to have Bundle type"),
            };
            let pos = tys[..i].iter().map(|ty| ty.digits()).sum();
            let len = tys[i].digits();
            let bits = c.intern_bits(&w_bits.0[pos .. pos + len]);
            (bits, w_sec)
        },

        GateKind::Gadget(k, ws) => {
            let mut tys = Vec::with_capacity(ws.len());
            let mut vals = Vec::with_capacity(ws.len());
            let mut sec = false;
            for &w in ws {
                tys.push(w.ty);
                match ecx.get_value(w) {
                    Ok((w_bits, w_sec)) => {
                        vals.push(Ok(Value::from_bits(w.ty, w_bits)));
                        sec |= w_sec;
                    },
                    Err(e) => {
                        vals.push(Err(e));
                    },
                }
            }

            let v = k.eval(&tys, &vals)?;
            let bits = v.to_bits(c, ty);
            (bits, sec)
        },

        GateKind::Call(func, args, secrets) => eval_call(c, ecx, func, args, secrets)?,
    })
}

pub fn eval_gate<'a>(
    c: &CircuitBase<'a>,
    ty: Ty<'a>,
    gk: GateKind<'a>,
) -> Result<(Bits<'a>, bool), Error<'a>> {
    eval_gate_inner(c, &TopLevelContext, ty, gk)
}

pub fn eval_gate_public<'a, C>(c: &C, ty: Ty<'a>, gk: GateKind<'a>) -> Option<Value>
where C: CircuitTrait<'a> + ?Sized {
    let (bits, sec) = eval_gate(c.as_base(), ty, gk).ok()?;
    if sec {
        return None;
    }
    Some(Value::from_bits(ty, bits))
}

pub fn eval_gate_secret<'a, C>(c: &C, ty: Ty<'a>, gk: GateKind<'a>) -> Option<Value>
where C: CircuitTrait<'a> + ?Sized {
    let (bits, _sec) = eval_gate(c.as_base(), ty, gk).ok()?;
    Some(Value::from_bits(ty, bits))
}

pub fn eval_wire<'a, C: CircuitTrait<'a> + ?Sized>(
    c: &C,
    w: Wire<'a>,
) -> Result<(Bits<'a>, bool), Error<'a>> {
    if w.value.is_valid() {
        return TopLevelContext.get_value(w);
    }

    let order = circuit::walk_wires_filtered(
        iter::once(w),
        |w| !w.value.is_valid(),
    ).collect::<Vec<_>>();
    for w in order {
        let result = eval_gate(c.as_base(), w.ty, w.kind);
        w.value.set(match result {
            Ok((bits, false)) => GateValue::Public(bits),
            Ok((bits, true)) => GateValue::Secret(bits),
            Err(Error::UnknownSecret(s)) => GateValue::NeedsSecret(s),
            Err(Error::UnevalInput) => GateValue::Unset,
            Err(Error::Other) => GateValue::Failed,
        });
    }

    TopLevelContext.get_value(w)
}

fn eval_call<'a, C: CircuitTrait<'a> + ?Sized>(
    c: &C,
    outer_ecx: &impl EvalContext<'a>,
    func: Function<'a>,
    args: &[Wire<'a>],
    secret_args: &[(SecretInputId, Secret<'a>)],
) -> Result<(Bits<'a>, bool), Error<'a>> {
    assert_eq!(secret_args.len(), func.secret_inputs.len());

    let mut num_secrets = func.secret_inputs.iter().map(|&(id, _)| id.0).max()
        .map_or(0, |i| i + 1);
    let mut secrets = vec![None; num_secrets];
    for &(id, s) in secret_args {
        secrets[id.0] = Some(outer_ecx.eval_secret(s)?);
    }

    let mut inner_ecx = FunctionContext {
        args: args.iter().map(|&w| {
            eval_gate_inner(c.as_base(), outer_ecx, w.ty, w.kind)
        }).collect::<Result<Vec<_>, _>>()?,
        secrets,
        cache: HashMap::new(),
    };

    let order = circuit::walk_wires(iter::once(func.result_wire)).collect::<Vec<_>>();
    for w in order {
        let result = eval_gate_inner(c.as_base(), &inner_ecx, w.ty, w.kind)?;
        inner_ecx.cache.insert(w, result);
    }

    Ok(inner_ecx.cache.get(&func.result_wire).cloned().unwrap())
}

pub fn eval_wire_public<'a, C: CircuitTrait<'a> + ?Sized>(c: &C, w: Wire<'a>) -> Option<Value> {
    let (bits, sec) = eval_wire(c, w).ok()?;
    if sec {
        return None;
    }
    Some(Value::from_bits(w.ty, bits))
}

pub fn eval_wire_secret<'a, C: CircuitTrait<'a> + ?Sized>(c: &C, w: Wire<'a>) -> Option<Value> {
    let (bits, _sec) = eval_wire(c, w).ok()?;
    Some(Value::from_bits(w.ty, bits))
}


#[cfg(test)]
mod test {
    use crate::ir::circuit::{Arenas, CircuitBase, CircuitExt};
    use super::*;

    #[test]
    fn value_trunc_uint_to_int() {
        let arenas = Arenas::new();
        let c = CircuitBase::new(&arenas, true);
        let ty_i8 = c.ty(TyKind::I8);

        for &x in [0_u8, 1, 126, 127, 128, 129, 254, 255].iter() {
            let i = BigInt::from(x);
            let j = Value::trunc(ty_i8, i).unwrap_single().unwrap();
            assert_eq!(j, BigInt::from(x as i8));
        }
    }
}<|MERGE_RESOLUTION|>--- conflicted
+++ resolved
@@ -1,20 +1,14 @@
 use std::collections::HashMap;
 use std::convert::TryFrom;
 use std::iter;
-use std::marker::PhantomData;
 use num_bigint::BigInt;
 use num_traits::{Signed, Zero};
 use scuttlebutt::field::{FiniteField, Gf40, Gf45, F56b, F63b, F64b};
 use crate::ir::migrate::{self, Migrate};
 
 use crate::ir::circuit::{
-<<<<<<< HEAD
     self, CircuitBase, CircuitTrait, Field, FromBits, Ty, Wire, Secret, Bits, AsBits, GateKind, TyKind, UnOp, BinOp,
-    ShiftOp, CmpOp, GateValue,
-=======
-    self, CircuitBase, CircuitTrait, Ty, Wire, Secret, Bits, AsBits, GateKind, TyKind, UnOp, BinOp,
     ShiftOp, CmpOp, GateValue, Function, SecretValue, SecretInputId,
->>>>>>> da462d9e
 };
 
 use self::Value::Single;
@@ -264,7 +258,61 @@
     if y.is_zero() { 0.into() } else { x % y }
 }
 
-<<<<<<< HEAD
+trait EvalContext<'a> {
+    /// Get the value of `w` as `Bits` and a flag indicating whether the value is derived from
+    /// secrets.
+    fn get_value(&self, w: Wire<'a>) -> Result<(Bits<'a>, bool), Error<'a>>;
+    fn eval_secret(&self, s: Secret<'a>) -> Result<Bits<'a>, Error<'a>>;
+    fn eval_argument(&self, i: usize) -> Result<(Bits<'a>, bool), Error<'a>>;
+}
+
+struct TopLevelContext;
+impl<'a> EvalContext<'a> for TopLevelContext {
+    fn get_value(&self, w: Wire<'a>) -> Result<(Bits<'a>, bool), Error<'a>> {
+        convert_gate_value(w.value.get())
+    }
+
+    fn eval_secret(&self, s: Secret<'a>) -> Result<Bits<'a>, Error<'a>> {
+        match s.secret_value() {
+            SecretValue::ProverInit(b) => Ok(b),
+            SecretValue::ProverUninit => Err(Error::UnknownSecret(s)),
+            SecretValue::VerifierUnknown =>  Err(Error::UnknownSecret(s)),
+            SecretValue::FunctionInput(_) => unreachable!("found FunctionInput at top level?"),
+        }
+    }
+
+    fn eval_argument(&self, _i: usize) -> Result<(Bits<'a>, bool), Error<'a>> {
+        panic!("can't access arguments at top level")
+    }
+}
+
+struct FunctionContext<'a> {
+    args: Vec<(Bits<'a>, bool)>,
+    /// The value of each secret used by this function.  `None` means the value is not known at
+    /// this time.
+    secrets: Vec<Option<Bits<'a>>>,
+    cache: HashMap<Wire<'a>, (Bits<'a>, bool)>,
+}
+
+impl<'a> EvalContext<'a> for FunctionContext<'a> {
+    fn get_value(&self, w: Wire<'a>) -> Result<(Bits<'a>, bool), Error<'a>> {
+        self.cache.get(&w).cloned().ok_or(Error::UnevalInput)
+    }
+
+    fn eval_secret(&self, s: Secret<'a>) -> Result<Bits<'a>, Error<'a>> {
+        match s.secret_value() {
+            SecretValue::FunctionInput(id) => {
+                self.secrets[id.0].ok_or(Error::UnknownSecret(s))
+            },
+            v => unreachable!("found non-FunctionInput ({:?}) inside a function?", v),
+        }
+    }
+
+    fn eval_argument(&self, i: usize) -> Result<(Bits<'a>, bool), Error<'a>> {
+        Ok(self.args[i])
+    }
+}
+
 pub fn eval_unop_integer<'a>(
     c: &CircuitBase<'a>,
     op: UnOp,
@@ -424,67 +472,7 @@
     }
 }
 
-pub fn eval_gate<'a>(
-=======
-
-trait EvalContext<'a> {
-    /// Get the value of `w` as `Bits` and a flag indicating whether the value is derived from
-    /// secrets.
-    fn get_value(&self, w: Wire<'a>) -> Result<(Bits<'a>, bool), Error<'a>>;
-    fn eval_secret(&self, s: Secret<'a>) -> Result<Bits<'a>, Error<'a>>;
-    fn eval_argument(&self, i: usize) -> Result<(Bits<'a>, bool), Error<'a>>;
-}
-
-struct TopLevelContext;
-impl<'a> EvalContext<'a> for TopLevelContext {
-    fn get_value(&self, w: Wire<'a>) -> Result<(Bits<'a>, bool), Error<'a>> {
-        convert_gate_value(w.value.get())
-    }
-
-    fn eval_secret(&self, s: Secret<'a>) -> Result<Bits<'a>, Error<'a>> {
-        match s.secret_value() {
-            SecretValue::ProverInit(b) => Ok(b),
-            SecretValue::ProverUninit => Err(Error::UnknownSecret(s)),
-            SecretValue::VerifierUnknown =>  Err(Error::UnknownSecret(s)),
-            SecretValue::FunctionInput(_) => unreachable!("found FunctionInput at top level?"),
-        }
-    }
-
-    fn eval_argument(&self, _i: usize) -> Result<(Bits<'a>, bool), Error<'a>> {
-        panic!("can't access arguments at top level")
-    }
-}
-
-struct FunctionContext<'a> {
-    args: Vec<(Bits<'a>, bool)>,
-    /// The value of each secret used by this function.  `None` means the value is not known at
-    /// this time.
-    secrets: Vec<Option<Bits<'a>>>,
-    cache: HashMap<Wire<'a>, (Bits<'a>, bool)>,
-}
-
-impl<'a> EvalContext<'a> for FunctionContext<'a> {
-    fn get_value(&self, w: Wire<'a>) -> Result<(Bits<'a>, bool), Error<'a>> {
-        self.cache.get(&w).cloned().ok_or(Error::UnevalInput)
-    }
-
-    fn eval_secret(&self, s: Secret<'a>) -> Result<Bits<'a>, Error<'a>> {
-        match s.secret_value() {
-            SecretValue::FunctionInput(id) => {
-                self.secrets[id.0].ok_or(Error::UnknownSecret(s))
-            },
-            v => unreachable!("found non-FunctionInput ({:?}) inside a function?", v),
-        }
-    }
-
-    fn eval_argument(&self, i: usize) -> Result<(Bits<'a>, bool), Error<'a>> {
-        Ok(self.args[i])
-    }
-}
-
-
 fn eval_gate_inner<'a>(
->>>>>>> da462d9e
     c: &CircuitBase<'a>,
     ecx: &impl EvalContext<'a>,
     ty: Ty<'a>,
@@ -500,56 +488,34 @@
         GateKind::Argument(i, _) => ecx.eval_argument(i)?,
 
         GateKind::Unary(op, a) => {
-<<<<<<< HEAD
-            let (a_bits, a_sec) = get_value(a)?;
+            let (a_bits, a_sec) = ecx.get_value(a)?;
             let result_bits = if a.ty.is_integer() {
                 eval_unop_integer(c, op, a_bits, ty)
             } else if let Some(f) = a.ty.get_galois_field() {
                 eval_unop_galois_field(c, op, a_bits, f)
             } else {
                 panic!("Cannot apply unary operator {:?} on argument {:?}", op, a)
-=======
-            let (a_val, a_sec) = get_int_value(ecx, a)?;
-            let val = match op {
-                UnOp::Not => !a_val,
-                UnOp::Neg => -a_val,
->>>>>>> da462d9e
             };
             (result_bits, a_sec)
         },
 
         GateKind::Binary(op, a, b) => {
-<<<<<<< HEAD
-            let (a_bits, a_sec) = get_value(a)?;
-            let (b_bits, b_sec) = get_value(b)?;
+            let (a_bits, a_sec) = ecx.get_value(a)?;
+            let (b_bits, b_sec) = ecx.get_value(b)?;
             let result_bits = if a.ty.is_integer() {
                 eval_binop_integer(c, op, a_bits, b_bits, ty)
             } else if let Some(f) = a.ty.get_galois_field() {
                 eval_binop_galois_field(c, op, a_bits, b_bits, f)
             } else {
                 panic!("Cannot apply binary operator {:?} on arguments {:?}, {:?}", op, a, b)
-=======
-            let (a_val, a_sec) = get_int_value(ecx, a)?;
-            let (b_val, b_sec) = get_int_value(ecx, b)?;
-            let val = match op {
-                BinOp::Add => a_val + b_val,
-                BinOp::Sub => a_val - b_val,
-                BinOp::Mul => a_val * b_val,
-                BinOp::Div => safe_div(a_val, b_val),
-                BinOp::Mod => safe_mod(a_val, b_val),
-                BinOp::And => a_val & b_val,
-                BinOp::Or => a_val | b_val,
-                BinOp::Xor => a_val ^ b_val,
->>>>>>> da462d9e
             };
             (result_bits, a_sec || b_sec)
         },
 
         GateKind::Shift(op, a, b) => {
-<<<<<<< HEAD
             if a.ty.is_integer() {
-                let (a_val, a_sec) = get_int_value(a)?;
-                let (b_val, b_sec) = get_int_value(b)?;
+                let (a_val, a_sec) = get_int_value(ecx, a)?;
+                let (b_val, b_sec) = get_int_value(ecx, b)?;
                 let b_val = u16::try_from(b_val).map_err(|_| Error::Other)?;
                 let val = match op {
                     ShiftOp::Shl => a_val << b_val,
@@ -562,81 +528,42 @@
         },
 
         GateKind::Compare(op, a, b) => {
-            let (a_bits, a_sec) = get_value(a)?;
-            let (b_bits, b_sec) = get_value(b)?;
+            let (a_bits, a_sec) = ecx.get_value(a)?;
+            let (b_bits, b_sec) = ecx.get_value(b)?;
             let result_bits = if a.ty.is_integer() {
                 eval_cmp_integer(c, op, a_bits, b_bits, a.ty)
             } else if let Some(f) = a.ty.get_galois_field() {
                 eval_cmp_galois_field(c, op, a_bits, b_bits, f)
             } else {
                 panic!("Cannot apply comparison operator {:?} on arguments {:?}, {:?}", op, a, b)
-=======
-            let (a_val, a_sec) = get_int_value(ecx, a)?;
-            let (b_val, b_sec) = get_int_value(ecx, b)?;
-            let b_val = u16::try_from(b_val).map_err(|_| Error::Other)?;
-            let val = match op {
-                ShiftOp::Shl => a_val << b_val,
-                ShiftOp::Shr => a_val >> b_val,
-            };
-            (trunc(c, ty, val), a_sec || b_sec)
-        },
-
-        GateKind::Compare(op, a, b) => {
-            let (a_val, a_sec) = get_int_value(ecx, a)?;
-            let (b_val, b_sec) = get_int_value(ecx, b)?;
-            let val: bool = match op {
-                CmpOp::Eq => a_val == b_val,
-                CmpOp::Ne => a_val != b_val,
-                CmpOp::Lt => a_val < b_val,
-                CmpOp::Le => a_val <= b_val,
-                CmpOp::Gt => a_val > b_val,
-                CmpOp::Ge => a_val >= b_val,
->>>>>>> da462d9e
             };
             (result_bits, a_sec || b_sec)
         },
 
         GateKind::Mux(c, x, y) => {
-<<<<<<< HEAD
             if c.ty.is_integer() {
-                let (c_val, c_sec) = get_int_value(c)?;
+                let (c_val, c_sec) = get_int_value(ecx, c)?;
                 // Secrecy: If the condition is public, then the result is only as secret as the chosen
                 // input (`x` or `y`).  If the condition is secret, then the result is always secret.
                 if !c_val.is_zero() {
-                    let (x_bits, x_sec) = get_value(x)?;
+                    let (x_bits, x_sec) = ecx.get_value(x)?;
                     (x_bits, x_sec || c_sec)
                 } else {
-                    let (y_bits, y_sec) = get_value(y)?;
+                    let (y_bits, y_sec) = ecx.get_value(y)?;
                     (y_bits, y_sec || c_sec)
                 }
             } else {
                 panic!("Cannot apply mux operator on arguments {:?}, {:?}, {:?}", c, x, y)
-=======
-            let (c_val, c_sec) = get_int_value(ecx, c)?;
-            // Secrecy: If the condition is public, then the result is only as secret as the chosen
-            // input (`x` or `y`).  If the condition is secret, then the result is always secret.
-            if !c_val.is_zero() {
-                let (x_bits, x_sec) = ecx.get_value(x)?;
-                (x_bits, x_sec || c_sec)
-            } else {
-                let (y_bits, y_sec) = ecx.get_value(y)?;
-                (y_bits, y_sec || c_sec)
->>>>>>> da462d9e
             }
         },
 
         GateKind::Cast(a, _) => {
-<<<<<<< HEAD
             if a.ty.is_integer() && ty.is_integer() {
-                let (a_val, a_sec) = get_int_value(a)?;
+                let (a_val, a_sec) = get_int_value(ecx, a)?;
                 (trunc(c, ty, a_val), a_sec)
             } else {
                 panic!("Cannot apply cast on arguments {:?} to {:?}", a, ty)
             }
-=======
-            let (a_val, a_sec) = get_int_value(ecx, a)?;
-            (trunc(c, ty, a_val), a_sec)
->>>>>>> da462d9e
         },
 
         GateKind::Pack(ws) => {
